﻿// Copyright (c) Microsoft. All rights reserved.
// Licensed under the MIT license. See LICENSE file in the project root for full license information.

using System;
using System.Collections.Generic;
using System.Linq;

using CommandLine;

using Microsoft.CodeAnalysis.Sarif.Driver;

namespace Microsoft.CodeAnalysis.IL
{
    [Verb("analyze", HelpText = "Analyze one or more binary files for security and correctness issues.")]
    public class AnalyzeOptions : AnalyzeOptionsBase
    {
        private IEnumerable<string> trace = Array.Empty<string>();
        [Option(
            "trace",
            Separator = ';',
            Default = new string[] { },
            HelpText = "Execution traces, expressed as a semicolon-delimited list enclosed in double quotes, " +
                       "that should be emitted to the console and log file (if appropriate). " +
                       "Valid values: PdbLoad, ScanTime, RuleScanTime, PeakWorkingSet, TargetsScanned, ResultsSummary.")]
        public new IEnumerable<string> Trace
        {
            get => this.trace;
            set
            {
                this.trace = value;
                base.Trace = value?.Where(s => s != nameof(IL.Traces.PdbLoad));
            }
        }

        [Option(
            "sympath",
            HelpText = "Symbols path value, e.g., Cache*c:\\symbols;SRV*https://msdl.microsoft.com/download/symbols " +
                       "or Cache*d:\\symbols;Srv*https://symweb. See " +
                       "https://docs.microsoft.com/en-us/windows-hardware/drivers/debugger/advanced-symsrv-use for " +
                       "syntax information. Note that BinSkim will clear the _NT_SYMBOL_PATH and _NT_ALT_SYMBOL_PATH " +
                       "environment variables at runtime. Use this argument instead for specifying the symbol path." +
                       "WARNING: Be sure to specify a local file cache in the symbol path if at all possible, in order " +
                       "to avoid the possibility of significance time-to-analyze performance degradataion.")]
        public string SymbolsPath { get; internal set; }

        [Option(
            "local-symbol-directories",
            HelpText = "A set of semicolon-delimited local directory paths that will be examined when attempting to locate PDBs.")]
        public string LocalSymbolDirectories { get; internal set; }

        [Option(
            "ignorePdbLoadError",
            HelpText = "If enabled, BinSkim won't break if we have a 'PdbLoadingException'.")]
<<<<<<< HEAD
        public bool? IgnorePdbLoadError { get; set; }
=======
        public bool IgnorePdbLoadError { get; set; }

        [Option(
            's',
            "statistics",
            HelpText = "Generate timing and other statistics for analysis session.")]
        [Obsolete()]
        public bool Statistics { get; set; }

        [Option(
            'h',
            "hashes",
            HelpText = "Output MD5, SHA1, and SHA-256 hash of analysis targets when emitting SARIF reports.")]
        [Obsolete("Use --insert instead, passing 'Hashes' along with any other references to data to be inserted.")]
        public bool ComputeFileHashes { get; set; }
>>>>>>> 92148ab3
    }
}<|MERGE_RESOLUTION|>--- conflicted
+++ resolved
@@ -51,10 +51,7 @@
         [Option(
             "ignorePdbLoadError",
             HelpText = "If enabled, BinSkim won't break if we have a 'PdbLoadingException'.")]
-<<<<<<< HEAD
         public bool? IgnorePdbLoadError { get; set; }
-=======
-        public bool IgnorePdbLoadError { get; set; }
 
         [Option(
             's',
@@ -69,6 +66,5 @@
             HelpText = "Output MD5, SHA1, and SHA-256 hash of analysis targets when emitting SARIF reports.")]
         [Obsolete("Use --insert instead, passing 'Hashes' along with any other references to data to be inserted.")]
         public bool ComputeFileHashes { get; set; }
->>>>>>> 92148ab3
     }
 }