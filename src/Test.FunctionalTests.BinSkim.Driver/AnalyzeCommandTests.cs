﻿// Copyright (c) Microsoft. All rights reserved.
// Licensed under the MIT license. See LICENSE file in the project root for full license information.

using System;
using System.Collections.Generic;
using System.IO;
using System.Linq;
using System.Runtime.InteropServices;
using System.Text;

using FluentAssertions;
using FluentAssertions.Execution;

using Microsoft.CodeAnalysis.BinaryParsers;
using Microsoft.CodeAnalysis.IL;
using Microsoft.CodeAnalysis.IL.Rules;
using Microsoft.CodeAnalysis.IL.Sdk;
using Microsoft.CodeAnalysis.Sarif;
using Microsoft.CodeAnalysis.Sarif.Driver;
using Microsoft.CodeAnalysis.Sarif.Readers;
using Microsoft.CodeAnalysis.Sarif.VersionOne;
using Microsoft.CodeAnalysis.Sarif.Visitors;

using Moq;

using Xunit;

namespace Microsoft.CodeAnalysis.BinSkim.Driver
{
    public class AnalyzeCommandTests
    {
        [Fact]
        public void AnalyzeCommand_ReadSarifLog_ShouldBeAbleToReadOneZeroZero()
        {
            string sarifLogPath = Path.Combine(PEBinaryTests.BaselineTestDataDirectory, "Expected", "Binskim.empty.v1.0.0.sarif");
            var fileSystem = new Mock<IFileSystem>();
            string content = File.ReadAllText(sarifLogPath);
            byte[] byteArray = Encoding.UTF8.GetBytes(content);

            fileSystem
                .Setup(f => f.FileOpenRead(It.IsAny<string>()))
                .Returns(new MemoryStream(byteArray));
            SarifLog sarifLog = ReadSarifLog(fileSystem: fileSystem.Object, Guid.NewGuid().ToString(), Sarif.SarifVersion.OneZeroZero);
            sarifLog.Version.Should().Be(Sarif.SarifVersion.Current);
            sarifLog.Runs[0].Tool.Driver.Name.Should().NotBeEmpty();
            sarifLog.Runs[0].Results.Should().BeEmpty();
        }

        [Fact]
        public void AnalyzeCommand_ReadSarifLog_ShouldBeAbleToReadCurrent()
        {
            string sarifLogPath = Path.Combine(PEBinaryTests.BaselineTestDataDirectory, "Expected", "Binskim.linux-x64.dll.sarif");

            SarifLog sarifLog = ReadSarifLog(fileSystem: null, sarifLogPath, Sarif.SarifVersion.Current);
            sarifLog.Version.Should().Be(Sarif.SarifVersion.Current);
            sarifLog.Runs[0].Tool.Driver.Name.Should().NotBeEmpty();
            sarifLog.Runs[0].Results.Should().NotBeEmpty();
        }

        [Fact]
        public void AnalyzeCommand_ShouldThrowWithNoTargetFile()
        {
            var options = new AnalyzeOptions();
            var command = new MultithreadedAnalyzeCommand();
            Assert.Throws<ArgumentNullException>(() => command.Run(options));
        }

        [Fact]
        public void AnalyzeCommand_ShouldThrowWithVersionOne()
        {
            var options = new AnalyzeOptions
            {
                TargetFileSpecifiers = new string[] { "dummy.dll" },
                SarifOutputVersion = Sarif.SarifVersion.OneZeroZero
            };
            var command = new MultithreadedAnalyzeCommand();
            command.UnitTestOutputVersion = Sarif.SarifVersion.OneZeroZero;

            Assert.Throws<InvalidOperationException>(() => command.Run(options));
        }

        [Fact]
        public void AnalyzeCommand_ShouldNotThrowWithSupportedTrace()
        {
            IEnumerable<string> allSupportedDefaultTraces = Enum.GetValues(typeof(DefaultTraces)).Cast<DefaultTraces>()
                                                            .Where(e => e != DefaultTraces.None)
                                                            .Select(e => e.ToString());
            var options = new AnalyzeOptions
            {
                TargetFileSpecifiers = new string[] { GetThisTestAssemblyFilePath() },
                Trace = allSupportedDefaultTraces.Append(nameof(Traces.PdbLoad))
            };

            var command = new MultithreadedAnalyzeCommand
            {
                UnitTestOutputVersion = Sarif.SarifVersion.Current
            };

            BinaryAnalyzerContext context = null;
            int result = command.Run(options, ref context);
            context.Traces.Should().HaveCount(allSupportedDefaultTraces.Count());
            context.TracePdbLoads.Should().BeTrue();
            context.RuntimeExceptions.Should().BeNull();
            result.Should().Be(0);
        }

        [Fact]
        public void AnalyzeCommand_DeterminismTest()
        {
            if (!PlatformSpecificHelpers.RunningOnWindows()) { return; }

            WindowsBinaryAndPdbSkimmerBase.s_PdbExceptions.Clear();
            string fileName = Path.Combine(Path.GetTempPath(), "AnalyzeCommand_DeterminismTest.sarif");
            string pathDeterminismTest = Path.Combine(PEBinaryTests.TestData, "PE", "Determinism", "*.dll");
            var options = new AnalyzeOptions
            {
                TargetFileSpecifiers = new string[] {
                    pathDeterminismTest
                },
                Level = new[] { FailureLevel.Error, FailureLevel.Warning, FailureLevel.Note, FailureLevel.None },
                Kind = new[] { ResultKind.Fail, ResultKind.Pass },
                OutputFilePath = fileName,
                OutputFileOptions = new[] { FilePersistenceOptions.ForceOverwrite },
                Recurse = true,
                Threads = 10,
                IgnorePdbLoadError = false,
                DataToInsert = new[] { OptionallyEmittedData.Hashes }
            };
            var command = new MultithreadedAnalyzeCommand();
            command.Run(options);
            var log = SarifLog.Load(fileName);
            log.Runs[0].Invocations[0].ToolConfigurationNotifications.Count.Should().Be(3);
            log.Runs[0].Invocations[0].ToolConfigurationNotifications.Count(t => t.Message.Text.Contains("E_PDB_FORMAT")).Should().Be(1);
            log.Runs[0].Invocations[0].ToolConfigurationNotifications.Count(t => t.Message.Text.Contains("E_OUTOFMEMORY")).Should().Be(1);
            log.Runs[0].Invocations[0].ToolConfigurationNotifications.Count(t => t.Message.Text.Contains("E_PDB_NOT_FOUND")).Should().Be(1);
        }

        [Fact]
        public void AnalyzeCommand_ZeroByteTest()
        {
            string fileName = Path.Combine(Path.GetTempPath(), "AnalyzeCommand_ZeroByteTest.sarif");
            string pathDeterminismTest = Path.Combine(PEBinaryTests.TestData, "Invalid", "ZeroByte", "*");
            var options = new AnalyzeOptions
            {
                TargetFileSpecifiers = new string[] {
                    pathDeterminismTest
                },
                Level = new[] { FailureLevel.Error, FailureLevel.Warning, FailureLevel.Note, FailureLevel.None },
                Kind = new[] { ResultKind.Fail, ResultKind.Pass },
                OutputFilePath = fileName,
                OutputFileOptions = new[] { FilePersistenceOptions.ForceOverwrite },
                Recurse = true,
                Threads = 10,
                IgnorePdbLoadError = true,
                DataToInsert = new[] { OptionallyEmittedData.Hashes }
            };
            var command = new MultithreadedAnalyzeCommand();

            command.Run(options);
            var log = SarifLog.Load(fileName);

            log.Runs[0].Invocations[0].ToolExecutionNotifications.Should().BeNull();
            log.Runs[0].Invocations[0].ToolConfigurationNotifications.Count(t => t.Message.Text.Contains("skipped")).Should().BeGreaterThanOrEqualTo(1);
        }

        [Fact]
<<<<<<< HEAD
        public void AnalyzeCommand_IncludeWixBinariesTest()
        {
            string fileName = Path.Combine(Path.GetTempPath(), "AnalyzeCommand_IncludeWixBinariesTest.sarif");
            string testPathV3 = Path.Combine(PEBinaryTests.BaselineTestDataDirectory, "Wix_3.11.1_VS2017_Bootstrapper.exe");
            string testPathV4 = Path.Combine(PEBinaryTests.TestData, "PE", "Wix_4.0.1_VS2022_Bundle.exe");
            var options = new AnalyzeOptions
            {
                TargetFileSpecifiers = new string[] {
                    testPathV3
                },
                OutputFilePath = fileName,
                OutputFileOptions = new[] { FilePersistenceOptions.ForceOverwrite },
            };
            var command = new MultithreadedAnalyzeCommand();

            using (new AssertionScope())
            {
                var context = new BinaryAnalyzerContext();
                command.Run(options, ref context);
                var log = SarifLog.Load(fileName);
                log.Runs[0].Results.Should().HaveCount(0);

                context.IncludeWixBinaries = true;
                command.Run(options, ref context);
                log = SarifLog.Load(fileName);
                log.Runs[0].Results.Should().HaveCount(1);

                options.TargetFileSpecifiers = new string[] { testPathV4 };
                context = new BinaryAnalyzerContext
                {
                    IncludeWixBinaries = false
                };
                command.Run(options, ref context);
                log = SarifLog.Load(fileName);
                log.Runs[0].Results.Should().HaveCount(0);

                if (RuntimeInformation.IsOSPlatform(OSPlatform.Windows))
                {
                    log.Runs[0].Invocations[0].ToolConfigurationNotifications.Should().BeNull();
                }
                else
                {
                    log.Runs[0].Invocations[0].ToolConfigurationNotifications.Should().HaveCountGreaterThan(1);
                    log.Runs[0].Invocations[0].ToolConfigurationNotifications.All(n => n.Descriptor.Id == "WRN998.UnsupportedPlatform");
                }

                context.IncludeWixBinaries = true;
                command.Run(options, ref context);
                log = SarifLog.Load(fileName);
                log.Runs[0].Results.Should().HaveCount(0);

                if (RuntimeInformation.IsOSPlatform(OSPlatform.Windows))
                {
                    log.Runs[0].Invocations[0].ToolConfigurationNotifications.Should().HaveCount(1);
                    log.Runs[0].Invocations[0].ToolConfigurationNotifications.All(n => n.Descriptor.Id == "ERR997.ExceptionLoadingPdb");
                }
                else
                {
                    log.Runs[0].Invocations[0].ToolConfigurationNotifications.Should().HaveCountGreaterThan(1);
                    log.Runs[0].Invocations[0].ToolConfigurationNotifications.All(n => n.Descriptor.Id == "WRN998.UnsupportedPlatform");
                }
            }
=======
        public void AnalyzeCommand_ComputeFileHashes_Works()
        {
            if (!PlatformSpecificHelpers.RunningOnWindows()) { return; }

            string fileName = Path.Combine(Path.GetTempPath(), "AnalyzeCommand_ComputeFileHashes_Works.sarif");
            string pathDeterminismTest = Path.Combine(PEBinaryTests.TestData, "PE", "Managed_x64_VS2022_CSharp_Net48_Default.exe");

#pragma warning disable CS0618 // Type or member is obsolete
#pragma warning disable CS0612 // Type or member is obsolete
            var options = new AnalyzeOptions
            {
                TargetFileSpecifiers = new string[] {
                    pathDeterminismTest
                },
                OutputFilePath = fileName,
                OutputFileOptions = new[] { FilePersistenceOptions.ForceOverwrite },
                ComputeFileHashes = true,
                Statistics = true,
            };
#pragma warning restore CS0612 // Type or member is obsolete
#pragma warning restore CS0618 // Type or member is obsolete

            var command = new MultithreadedAnalyzeCommand();

            command.Run(options);
            var log = SarifLog.Load(fileName);

            log.Runs[0].Artifacts[0].Hashes.Should().HaveCount(3);
>>>>>>> 92148ab3
        }

        private static SarifLog ReadSarifLog(IFileSystem fileSystem, string outputFilePath, Sarif.SarifVersion readSarifVersion)
        {
            SarifLog sarifLog;
            if (readSarifVersion == Sarif.SarifVersion.Current)
            {
                sarifLog = SarifLog.Load(outputFilePath);
            }
            else
            {
                SarifLogVersionOne actualLog = CommandBase.ReadSarifFile<SarifLogVersionOne>(fileSystem,
                                                                                             outputFilePath,
                                                                                             SarifContractResolverVersionOne.Instance);
                var visitor = new SarifVersionOneToCurrentVisitor();
                visitor.VisitSarifLogVersionOne(actualLog);
                sarifLog = visitor.SarifLog;
            }

            return sarifLog;
        }

        private static string GetThisTestAssemblyFilePath()
        {
            string filePath = typeof(AnalyzeCommandTests).Assembly.Location;
            return filePath;
        }
    }
}<|MERGE_RESOLUTION|>--- conflicted
+++ resolved
@@ -164,7 +164,37 @@
         }
 
         [Fact]
-<<<<<<< HEAD
+        public void AnalyzeCommand_ComputeFileHashes_Works()
+        {
+            if (!PlatformSpecificHelpers.RunningOnWindows()) { return; }
+
+            string fileName = Path.Combine(Path.GetTempPath(), "AnalyzeCommand_ComputeFileHashes_Works.sarif");
+            string pathDeterminismTest = Path.Combine(PEBinaryTests.TestData, "PE", "Managed_x64_VS2022_CSharp_Net48_Default.exe");
+
+#pragma warning disable CS0618 // Type or member is obsolete
+#pragma warning disable CS0612 // Type or member is obsolete
+            var options = new AnalyzeOptions
+            {
+                TargetFileSpecifiers = new string[] {
+                    pathDeterminismTest
+                },
+                OutputFilePath = fileName,
+                OutputFileOptions = new[] { FilePersistenceOptions.ForceOverwrite },
+                ComputeFileHashes = true,
+                Statistics = true,
+            };
+#pragma warning restore CS0612 // Type or member is obsolete
+#pragma warning restore CS0618 // Type or member is obsolete
+
+            var command = new MultithreadedAnalyzeCommand();
+
+            command.Run(options);
+            var log = SarifLog.Load(fileName);
+
+            log.Runs[0].Artifacts[0].Hashes.Should().HaveCount(3);
+        }
+
+        [Fact]
         public void AnalyzeCommand_IncludeWixBinariesTest()
         {
             string fileName = Path.Combine(Path.GetTempPath(), "AnalyzeCommand_IncludeWixBinariesTest.sarif");
@@ -227,36 +257,6 @@
                     log.Runs[0].Invocations[0].ToolConfigurationNotifications.All(n => n.Descriptor.Id == "WRN998.UnsupportedPlatform");
                 }
             }
-=======
-        public void AnalyzeCommand_ComputeFileHashes_Works()
-        {
-            if (!PlatformSpecificHelpers.RunningOnWindows()) { return; }
-
-            string fileName = Path.Combine(Path.GetTempPath(), "AnalyzeCommand_ComputeFileHashes_Works.sarif");
-            string pathDeterminismTest = Path.Combine(PEBinaryTests.TestData, "PE", "Managed_x64_VS2022_CSharp_Net48_Default.exe");
-
-#pragma warning disable CS0618 // Type or member is obsolete
-#pragma warning disable CS0612 // Type or member is obsolete
-            var options = new AnalyzeOptions
-            {
-                TargetFileSpecifiers = new string[] {
-                    pathDeterminismTest
-                },
-                OutputFilePath = fileName,
-                OutputFileOptions = new[] { FilePersistenceOptions.ForceOverwrite },
-                ComputeFileHashes = true,
-                Statistics = true,
-            };
-#pragma warning restore CS0612 // Type or member is obsolete
-#pragma warning restore CS0618 // Type or member is obsolete
-
-            var command = new MultithreadedAnalyzeCommand();
-
-            command.Run(options);
-            var log = SarifLog.Load(fileName);
-
-            log.Runs[0].Artifacts[0].Hashes.Should().HaveCount(3);
->>>>>>> 92148ab3
         }
 
         private static SarifLog ReadSarifLog(IFileSystem fileSystem, string outputFilePath, Sarif.SarifVersion readSarifVersion)
