﻿{
  "$schema": "https://schemastore.azurewebsites.net/schemas/json/sarif-2.1.0-rtm.5.json",
  "version": "2.1.0",
  "runs": [
    {
      "results": [
        {
          "ruleId": "BA2001",
          "ruleIndex": 0,
          "kind": "notApplicable",
          "level": "none",
          "message": {
            "id": "NotApplicable_InvalidMetadata",
            "arguments": [
              "Native_x86_VS2019_SDL_Enabled.exe",
              "LoadImageAboveFourGigabyteAddress",
              "image is not a 64-bit binary"
            ]
          },
          "locations": [
            {
              "physicalLocation": {
                "artifactLocation": {
                  "uri": "file:///Z:/src/Test.FunctionalTests.BinSkim.Driver/BaselineTestsData/Native_x86_VS2019_SDL_Enabled.exe",
                  "index": 0
                }
              }
            }
          ]
        },
        {
          "ruleId": "BA2015",
          "ruleIndex": 1,
          "kind": "notApplicable",
          "level": "none",
          "message": {
            "id": "NotApplicable_InvalidMetadata",
            "arguments": [
              "Native_x86_VS2019_SDL_Enabled.exe",
              "EnableHighEntropyVirtualAddresses",
              "image will likely load as a 32-bit process"
            ]
          },
          "locations": [
            {
              "physicalLocation": {
                "artifactLocation": {
                  "uri": "file:///Z:/src/Test.FunctionalTests.BinSkim.Driver/BaselineTestsData/Native_x86_VS2019_SDL_Enabled.exe",
                  "index": 0
                }
              }
            }
          ]
        },
        {
          "ruleId": "BA3001",
          "ruleIndex": 2,
          "kind": "notApplicable",
          "level": "none",
          "message": {
            "id": "NotApplicable_InvalidMetadata",
            "arguments": [
              "Native_x86_VS2019_SDL_Enabled.exe",
              "EnablePositionIndependentExecutable",
              "image is not an ELF binary"
            ]
          },
          "locations": [
            {
              "physicalLocation": {
                "artifactLocation": {
                  "uri": "file:///Z:/src/Test.FunctionalTests.BinSkim.Driver/BaselineTestsData/Native_x86_VS2019_SDL_Enabled.exe",
                  "index": 0
                }
              }
            }
          ]
        },
        {
          "ruleId": "BA3002",
          "ruleIndex": 3,
          "kind": "notApplicable",
          "level": "none",
          "message": {
            "id": "NotApplicable_InvalidMetadata",
            "arguments": [
              "Native_x86_VS2019_SDL_Enabled.exe",
              "DoNotMarkStackAsExecutable",
              "image is not an ELF binary"
            ]
          },
          "locations": [
            {
              "physicalLocation": {
                "artifactLocation": {
                  "uri": "file:///Z:/src/Test.FunctionalTests.BinSkim.Driver/BaselineTestsData/Native_x86_VS2019_SDL_Enabled.exe",
                  "index": 0
                }
              }
            }
          ]
        },
        {
          "ruleId": "BA3003",
          "ruleIndex": 4,
          "kind": "notApplicable",
          "level": "none",
          "message": {
            "id": "NotApplicable_InvalidMetadata",
            "arguments": [
              "Native_x86_VS2019_SDL_Enabled.exe",
              "EnableStackProtector",
              "image is not an ELF binary"
            ]
          },
          "locations": [
            {
              "physicalLocation": {
                "artifactLocation": {
                  "uri": "file:///Z:/src/Test.FunctionalTests.BinSkim.Driver/BaselineTestsData/Native_x86_VS2019_SDL_Enabled.exe",
                  "index": 0
                }
              }
            }
          ]
        },
        {
          "ruleId": "BA3004",
          "ruleIndex": 5,
          "kind": "notApplicable",
          "level": "none",
          "message": {
            "id": "NotApplicable_InvalidMetadata",
            "arguments": [
              "Native_x86_VS2019_SDL_Enabled.exe",
              "GenerateRequiredSymbolFormat",
              "image is not an ELF binary"
            ]
          },
          "locations": [
            {
              "physicalLocation": {
                "artifactLocation": {
                  "uri": "file:///Z:/src/Test.FunctionalTests.BinSkim.Driver/BaselineTestsData/Native_x86_VS2019_SDL_Enabled.exe",
                  "index": 0
                }
              }
            }
          ]
        },
        {
          "ruleId": "BA3005",
          "ruleIndex": 6,
          "kind": "notApplicable",
          "level": "none",
          "message": {
            "id": "NotApplicable_InvalidMetadata",
            "arguments": [
              "Native_x86_VS2019_SDL_Enabled.exe",
              "EnableStackClashProtection",
              "image is not an ELF binary"
            ]
          },
          "locations": [
            {
              "physicalLocation": {
                "artifactLocation": {
                  "uri": "file:///Z:/src/Test.FunctionalTests.BinSkim.Driver/BaselineTestsData/Native_x86_VS2019_SDL_Enabled.exe",
                  "index": 0
                }
              }
            }
          ]
        },
        {
          "ruleId": "BA3006",
          "ruleIndex": 7,
          "kind": "notApplicable",
          "level": "none",
          "message": {
            "id": "NotApplicable_InvalidMetadata",
            "arguments": [
              "Native_x86_VS2019_SDL_Enabled.exe",
              "EnableNonExecutableStack",
              "image is not an ELF binary"
            ]
          },
          "locations": [
            {
              "physicalLocation": {
                "artifactLocation": {
                  "uri": "file:///Z:/src/Test.FunctionalTests.BinSkim.Driver/BaselineTestsData/Native_x86_VS2019_SDL_Enabled.exe",
                  "index": 0
                }
              }
            }
          ]
        },
        {
          "ruleId": "BA3010",
          "ruleIndex": 8,
          "kind": "notApplicable",
          "level": "none",
          "message": {
            "id": "NotApplicable_InvalidMetadata",
            "arguments": [
              "Native_x86_VS2019_SDL_Enabled.exe",
              "EnableReadOnlyRelocations",
              "image is not an ELF binary"
            ]
          },
          "locations": [
            {
              "physicalLocation": {
                "artifactLocation": {
                  "uri": "file:///Z:/src/Test.FunctionalTests.BinSkim.Driver/BaselineTestsData/Native_x86_VS2019_SDL_Enabled.exe",
                  "index": 0
                }
              }
            }
          ]
        },
        {
          "ruleId": "BA3011",
          "ruleIndex": 9,
          "kind": "notApplicable",
          "level": "none",
          "message": {
            "id": "NotApplicable_InvalidMetadata",
            "arguments": [
              "Native_x86_VS2019_SDL_Enabled.exe",
              "EnableBindNow",
              "image is not an ELF binary"
            ]
          },
          "locations": [
            {
              "physicalLocation": {
                "artifactLocation": {
                  "uri": "file:///Z:/src/Test.FunctionalTests.BinSkim.Driver/BaselineTestsData/Native_x86_VS2019_SDL_Enabled.exe",
                  "index": 0
                }
              }
            }
          ]
        },
        {
          "ruleId": "BA3012",
          "ruleIndex": 10,
          "kind": "notApplicable",
          "level": "none",
          "message": {
            "id": "NotApplicable_InvalidMetadata",
            "arguments": [
              "Native_x86_VS2019_SDL_Enabled.exe",
              "DwarfCompileUsingCurrentDialects",
              "image is not an ELF binary"
            ]
          },
          "locations": [
            {
              "physicalLocation": {
                "artifactLocation": {
                  "uri": "file:///Z:/src/Test.FunctionalTests.BinSkim.Driver/BaselineTestsData/Native_x86_VS2019_SDL_Enabled.exe",
                  "index": 0
                }
              }
            }
          ]
        },
        {
          "ruleId": "BA3030",
          "ruleIndex": 11,
          "kind": "notApplicable",
          "level": "none",
          "message": {
            "id": "NotApplicable_InvalidMetadata",
            "arguments": [
              "Native_x86_VS2019_SDL_Enabled.exe",
              "UseCheckedFunctionsWithGcc",
              "image is not an ELF binary"
            ]
          },
          "locations": [
            {
              "physicalLocation": {
                "artifactLocation": {
                  "uri": "file:///Z:/src/Test.FunctionalTests.BinSkim.Driver/BaselineTestsData/Native_x86_VS2019_SDL_Enabled.exe",
                  "index": 0
                }
              }
            }
          ]
        },
        {
<<<<<<< HEAD
          "ruleId": "BA2002",
          "ruleIndex": 12,
=======
          "ruleId": "BA5001",
          "ruleIndex": 11,
          "kind": "notApplicable",
          "level": "none",
          "message": {
            "id": "NotApplicable_InvalidMetadata",
            "arguments": [
              "Native_x86_VS2019_SDL_Enabled.exe",
              "EnablePositionIndependentExecutableMachO",
              "image is not a MachO binary"
            ]
          },
          "locations": [
            {
              "physicalLocation": {
                "artifactLocation": {
                  "uri": "file:///Z:/src/Test.FunctionalTests.BinSkim.Driver/BaselineTestsData/Native_x86_VS2019_SDL_Enabled.exe",
                  "index": 0
                }
              }
            }
          ]
        },
        {
          "ruleId": "BA5002",
          "ruleIndex": 12,
          "kind": "notApplicable",
          "level": "none",
          "message": {
            "id": "NotApplicable_InvalidMetadata",
            "arguments": [
              "Native_x86_VS2019_SDL_Enabled.exe",
              "DoNotAllowExecutableStack",
              "image is not a MachO binary"
            ]
          },
          "locations": [
            {
              "physicalLocation": {
                "artifactLocation": {
                  "uri": "file:///Z:/src/Test.FunctionalTests.BinSkim.Driver/BaselineTestsData/Native_x86_VS2019_SDL_Enabled.exe",
                  "index": 0
                }
              }
            }
          ]
        },
        {
          "ruleId": "BA2002",
          "ruleIndex": 13,
>>>>>>> c4a2a4bf
          "kind": "pass",
          "level": "none",
          "message": {
            "id": "Pass",
            "arguments": [
              "Native_x86_VS2019_SDL_Enabled.exe"
            ]
          },
          "locations": [
            {
              "physicalLocation": {
                "artifactLocation": {
                  "uri": "file:///Z:/src/Test.FunctionalTests.BinSkim.Driver/BaselineTestsData/Native_x86_VS2019_SDL_Enabled.exe",
                  "index": 0
                }
              }
            }
          ]
        },
        {
          "ruleId": "BA2004",
<<<<<<< HEAD
          "ruleIndex": 13,
=======
          "ruleIndex": 14,
>>>>>>> c4a2a4bf
          "message": {
            "id": "Warning_NativeWithInsecureStaticLibraryCompilands",
            "arguments": [
              "Native_x86_VS2019_SDL_Enabled.exe",
              "Microsoft (R) Optimizing Compiler : c : 19.29.30034.2 : MSVCRTD.lib (chandler4gs.obj,cpu_disp.obj,debugger_jmc.obj,dyn_tls_dtor.obj,dyn_tls_init.obj,gs_cookie.obj,gs_report.obj,gs_support.obj,guard_support.obj,loadcfg.obj,matherr_detection.obj,secchk.obj,ucrt_detection.obj)\r\nMicrosoft (R) Optimizing Compiler : cxx : 19.29.30034.2 : MSVCRTD.lib (argv_mode.obj,chandler4_noexcept.obj,commit_mode.obj,default_local_stdio_options.obj,default_precision.obj,denormal_control.obj,env_mode.obj,error.obj,exe_main.obj,file_mode.obj,init.obj,initializers.obj,initsect.obj,invalid_parameter_handler.obj,matherr.obj,new_mode.obj,pdblkup.obj,stack.obj,thread_locale.obj,tncleanup.obj,ucrt_stubs.obj,userapi.obj,utility.obj,utility_desktop.obj,x86_exception_filter.obj)\r\n"
            ]
          },
          "locations": [
            {
              "physicalLocation": {
                "artifactLocation": {
                  "uri": "file:///Z:/src/Test.FunctionalTests.BinSkim.Driver/BaselineTestsData/Native_x86_VS2019_SDL_Enabled.exe",
                  "index": 0
                }
              }
            }
          ]
        },
        {
          "ruleId": "BA2004",
<<<<<<< HEAD
          "ruleIndex": 13,
=======
          "ruleIndex": 14,
>>>>>>> c4a2a4bf
          "level": "error",
          "message": {
            "id": "Error_NativeWithInsecureDirectCompilands",
            "arguments": [
              "Native_x86_VS2019_SDL_Enabled.exe",
              "Microsoft (R) Optimizing Compiler : cxx : 19.29.30038.1 : [directly linked] (Native_x64_VS2019.obj)\r\n"
            ]
          },
          "locations": [
            {
              "physicalLocation": {
                "artifactLocation": {
                  "uri": "file:///Z:/src/Test.FunctionalTests.BinSkim.Driver/BaselineTestsData/Native_x86_VS2019_SDL_Enabled.exe",
                  "index": 0
                }
              }
            }
          ]
        },
        {
          "ruleId": "BA2005",
<<<<<<< HEAD
          "ruleIndex": 14,
=======
          "ruleIndex": 15,
>>>>>>> c4a2a4bf
          "kind": "pass",
          "level": "none",
          "message": {
            "id": "Pass",
            "arguments": [
              "Native_x86_VS2019_SDL_Enabled.exe"
            ]
          },
          "locations": [
            {
              "physicalLocation": {
                "artifactLocation": {
                  "uri": "file:///Z:/src/Test.FunctionalTests.BinSkim.Driver/BaselineTestsData/Native_x86_VS2019_SDL_Enabled.exe",
                  "index": 0
                }
              }
            }
          ]
        },
        {
          "ruleId": "BA2006",
<<<<<<< HEAD
          "ruleIndex": 15,
=======
          "ruleIndex": 16,
>>>>>>> c4a2a4bf
          "kind": "pass",
          "level": "none",
          "message": {
            "id": "Pass",
            "arguments": [
              "Native_x86_VS2019_SDL_Enabled.exe",
              "Microsoft (R) Optimizing Compiler:C:19.29.30034.2, Microsoft (R) Optimizing Compiler:Cxx:19.29.30034.2, Microsoft (R) Optimizing Compiler:Cxx:19.29.30038.1"
            ]
          },
          "locations": [
            {
              "physicalLocation": {
                "artifactLocation": {
                  "uri": "file:///Z:/src/Test.FunctionalTests.BinSkim.Driver/BaselineTestsData/Native_x86_VS2019_SDL_Enabled.exe",
                  "index": 0
                }
              }
            }
          ]
        },
        {
          "ruleId": "BA2007",
<<<<<<< HEAD
          "ruleIndex": 16,
=======
          "ruleIndex": 17,
>>>>>>> c4a2a4bf
          "kind": "pass",
          "level": "none",
          "message": {
            "id": "Pass",
            "arguments": [
              "Native_x86_VS2019_SDL_Enabled.exe",
              "3"
            ]
          },
          "locations": [
            {
              "physicalLocation": {
                "artifactLocation": {
                  "uri": "file:///Z:/src/Test.FunctionalTests.BinSkim.Driver/BaselineTestsData/Native_x86_VS2019_SDL_Enabled.exe",
                  "index": 0
                }
              }
            }
          ]
        },
        {
          "ruleId": "BA2008",
<<<<<<< HEAD
          "ruleIndex": 17,
=======
          "ruleIndex": 18,
>>>>>>> c4a2a4bf
          "level": "error",
          "message": {
            "id": "Error",
            "arguments": [
              "Native_x86_VS2019_SDL_Enabled.exe"
            ]
          },
          "locations": [
            {
              "physicalLocation": {
                "artifactLocation": {
                  "uri": "file:///Z:/src/Test.FunctionalTests.BinSkim.Driver/BaselineTestsData/Native_x86_VS2019_SDL_Enabled.exe",
                  "index": 0
                }
              }
            }
          ]
        },
        {
          "ruleId": "BA2009",
<<<<<<< HEAD
          "ruleIndex": 18,
=======
          "ruleIndex": 19,
>>>>>>> c4a2a4bf
          "kind": "pass",
          "level": "none",
          "message": {
            "id": "Pass",
            "arguments": [
              "Native_x86_VS2019_SDL_Enabled.exe"
            ]
          },
          "locations": [
            {
              "physicalLocation": {
                "artifactLocation": {
                  "uri": "file:///Z:/src/Test.FunctionalTests.BinSkim.Driver/BaselineTestsData/Native_x86_VS2019_SDL_Enabled.exe",
                  "index": 0
                }
              }
            }
          ]
        },
        {
          "ruleId": "BA2010",
<<<<<<< HEAD
          "ruleIndex": 19,
=======
          "ruleIndex": 20,
>>>>>>> c4a2a4bf
          "kind": "pass",
          "level": "none",
          "message": {
            "id": "Pass",
            "arguments": [
              "Native_x86_VS2019_SDL_Enabled.exe"
            ]
          },
          "locations": [
            {
              "physicalLocation": {
                "artifactLocation": {
                  "uri": "file:///Z:/src/Test.FunctionalTests.BinSkim.Driver/BaselineTestsData/Native_x86_VS2019_SDL_Enabled.exe",
                  "index": 0
                }
              }
            }
          ]
        },
        {
          "ruleId": "BA2011",
<<<<<<< HEAD
          "ruleIndex": 20,
=======
          "ruleIndex": 21,
>>>>>>> c4a2a4bf
          "kind": "pass",
          "level": "none",
          "message": {
            "id": "Pass",
            "arguments": [
              "Native_x86_VS2019_SDL_Enabled.exe"
            ]
          },
          "locations": [
            {
              "physicalLocation": {
                "artifactLocation": {
                  "uri": "file:///Z:/src/Test.FunctionalTests.BinSkim.Driver/BaselineTestsData/Native_x86_VS2019_SDL_Enabled.exe",
                  "index": 0
                }
              }
            }
          ]
        },
        {
          "ruleId": "BA2012",
<<<<<<< HEAD
          "ruleIndex": 21,
=======
          "ruleIndex": 22,
>>>>>>> c4a2a4bf
          "kind": "pass",
          "level": "none",
          "message": {
            "id": "Pass",
            "arguments": [
              "Native_x86_VS2019_SDL_Enabled.exe"
            ]
          },
          "locations": [
            {
              "physicalLocation": {
                "artifactLocation": {
                  "uri": "file:///Z:/src/Test.FunctionalTests.BinSkim.Driver/BaselineTestsData/Native_x86_VS2019_SDL_Enabled.exe",
                  "index": 0
                }
              }
            }
          ]
        },
        {
          "ruleId": "BA2013",
<<<<<<< HEAD
          "ruleIndex": 22,
=======
          "ruleIndex": 23,
>>>>>>> c4a2a4bf
          "kind": "pass",
          "level": "none",
          "message": {
            "id": "Pass",
            "arguments": [
              "Native_x86_VS2019_SDL_Enabled.exe"
            ]
          },
          "locations": [
            {
              "physicalLocation": {
                "artifactLocation": {
                  "uri": "file:///Z:/src/Test.FunctionalTests.BinSkim.Driver/BaselineTestsData/Native_x86_VS2019_SDL_Enabled.exe",
                  "index": 0
                }
              }
            }
          ]
        },
        {
          "ruleId": "BA2014",
<<<<<<< HEAD
          "ruleIndex": 23,
=======
          "ruleIndex": 24,
>>>>>>> c4a2a4bf
          "kind": "pass",
          "level": "none",
          "message": {
            "id": "Pass",
            "arguments": [
              "Native_x86_VS2019_SDL_Enabled.exe"
            ]
          },
          "locations": [
            {
              "physicalLocation": {
                "artifactLocation": {
                  "uri": "file:///Z:/src/Test.FunctionalTests.BinSkim.Driver/BaselineTestsData/Native_x86_VS2019_SDL_Enabled.exe",
                  "index": 0
                }
              }
            }
          ]
        },
        {
          "ruleId": "BA2016",
<<<<<<< HEAD
          "ruleIndex": 24,
=======
          "ruleIndex": 25,
>>>>>>> c4a2a4bf
          "kind": "pass",
          "level": "none",
          "message": {
            "id": "Pass",
            "arguments": [
              "Native_x86_VS2019_SDL_Enabled.exe"
            ]
          },
          "locations": [
            {
              "physicalLocation": {
                "artifactLocation": {
                  "uri": "file:///Z:/src/Test.FunctionalTests.BinSkim.Driver/BaselineTestsData/Native_x86_VS2019_SDL_Enabled.exe",
                  "index": 0
                }
              }
            }
          ]
        },
        {
          "ruleId": "BA2018",
<<<<<<< HEAD
          "ruleIndex": 25,
=======
          "ruleIndex": 26,
>>>>>>> c4a2a4bf
          "level": "error",
          "message": {
            "id": "Error",
            "arguments": [
              "Native_x86_VS2019_SDL_Enabled.exe",
              "has an empty SE handler table in the load configuration table"
            ]
          },
          "locations": [
            {
              "physicalLocation": {
                "artifactLocation": {
                  "uri": "file:///Z:/src/Test.FunctionalTests.BinSkim.Driver/BaselineTestsData/Native_x86_VS2019_SDL_Enabled.exe",
                  "index": 0
                }
              }
            }
          ]
        },
        {
          "ruleId": "BA2019",
<<<<<<< HEAD
          "ruleIndex": 26,
=======
          "ruleIndex": 27,
>>>>>>> c4a2a4bf
          "kind": "pass",
          "level": "none",
          "message": {
            "id": "Pass",
            "arguments": [
              "Native_x86_VS2019_SDL_Enabled.exe"
            ]
          },
          "locations": [
            {
              "physicalLocation": {
                "artifactLocation": {
                  "uri": "file:///Z:/src/Test.FunctionalTests.BinSkim.Driver/BaselineTestsData/Native_x86_VS2019_SDL_Enabled.exe",
                  "index": 0
                }
              }
            }
          ]
        },
        {
          "ruleId": "BA2021",
<<<<<<< HEAD
          "ruleIndex": 27,
=======
          "ruleIndex": 28,
>>>>>>> c4a2a4bf
          "level": "error",
          "message": {
            "id": "Error",
            "arguments": [
              "Native_x86_VS2019_SDL_Enabled.exe",
              ".textbss"
            ]
          },
          "locations": [
            {
              "physicalLocation": {
                "artifactLocation": {
                  "uri": "file:///Z:/src/Test.FunctionalTests.BinSkim.Driver/BaselineTestsData/Native_x86_VS2019_SDL_Enabled.exe",
                  "index": 0
                }
              }
            }
          ]
        },
        {
          "ruleId": "BA2022",
<<<<<<< HEAD
          "ruleIndex": 28,
=======
          "ruleIndex": 29,
>>>>>>> c4a2a4bf
          "kind": "notApplicable",
          "level": "none",
          "message": {
            "id": "NotApplicable_InvalidMetadata",
            "arguments": [
              "Native_x86_VS2019_SDL_Enabled.exe",
              "SignSecurely",
              "image is not signed "
            ]
          },
          "locations": [
            {
              "physicalLocation": {
                "artifactLocation": {
                  "uri": "file:///Z:/src/Test.FunctionalTests.BinSkim.Driver/BaselineTestsData/Native_x86_VS2019_SDL_Enabled.exe",
                  "index": 0
                }
              }
            }
          ]
        },
        {
          "ruleId": "BA2024",
<<<<<<< HEAD
          "ruleIndex": 29,
=======
          "ruleIndex": 30,
>>>>>>> c4a2a4bf
          "message": {
            "id": "Warning",
            "arguments": [
              "Native_x86_VS2019_SDL_Enabled.exe",
              "The following modules were compiled with a toolset that supports /Qspectre but the switch was not enabled on the command-line:\r\nNative_x64_VS2019.obj,cxx,19.29.30038.1 (Native_x64_VS2019.obj)\r\nMSVCRTD.lib,c,19.29.30034.2 (chandler4gs.obj,cpu_disp.obj,debugger_jmc.obj,dyn_tls_dtor.obj,dyn_tls_init.obj,gs_cookie.obj,gs_report.obj,gs_support.obj,guard_support.obj,loadcfg.obj,matherr_detection.obj,secchk.obj,ucrt_detection.obj)\r\nMSVCRTD.lib,cxx,19.29.30034.2 (argv_mode.obj,chandler4_noexcept.obj,commit_mode.obj,default_local_stdio_options.obj,default_precision.obj,denormal_control.obj,env_mode.obj,error.obj,exe_main.obj,file_mode.obj,init.obj,initializers.obj,initsect.obj,invalid_parameter_handler.obj,matherr.obj,new_mode.obj,pdblkup.obj,stack.obj,thread_locale.obj,tncleanup.obj,ucrt_stubs.obj,userapi.obj,utility.obj,utility_desktop.obj,x86_exception_filter.obj)\r\n\r\n"
            ]
          },
          "locations": [
            {
              "physicalLocation": {
                "artifactLocation": {
                  "uri": "file:///Z:/src/Test.FunctionalTests.BinSkim.Driver/BaselineTestsData/Native_x86_VS2019_SDL_Enabled.exe",
                  "index": 0
                }
              }
            }
          ]
        },
        {
          "ruleId": "BA2025",
<<<<<<< HEAD
          "ruleIndex": 30,
=======
          "ruleIndex": 31,
>>>>>>> c4a2a4bf
          "message": {
            "id": "Warning",
            "arguments": [
              "Native_x86_VS2019_SDL_Enabled.exe"
            ]
          },
          "locations": [
            {
              "physicalLocation": {
                "artifactLocation": {
                  "uri": "file:///Z:/src/Test.FunctionalTests.BinSkim.Driver/BaselineTestsData/Native_x86_VS2019_SDL_Enabled.exe",
                  "index": 0
                }
              }
            }
          ]
        },
        {
          "ruleId": "BA2026",
<<<<<<< HEAD
          "ruleIndex": 31,
=======
          "ruleIndex": 32,
>>>>>>> c4a2a4bf
          "kind": "pass",
          "level": "none",
          "message": {
            "id": "Pass",
            "arguments": [
              "Native_x86_VS2019_SDL_Enabled.exe"
            ]
          },
          "locations": [
            {
              "physicalLocation": {
                "artifactLocation": {
                  "uri": "file:///Z:/src/Test.FunctionalTests.BinSkim.Driver/BaselineTestsData/Native_x86_VS2019_SDL_Enabled.exe",
                  "index": 0
                }
              }
            }
          ]
        },
        {
          "ruleId": "BA2027",
          "ruleIndex": 32,
          "message": {
            "id": "Warning",
            "arguments": [
              "Native_x86_VS2019_SDL_Enabled.exe",
              "Library: Native_x64_VS2019.obj, Language: Cxx, Version: NotSet\r\n"
            ]
          },
          "locations": [
            {
              "physicalLocation": {
                "artifactLocation": {
                  "uri": "file:///Z:/src/Test.FunctionalTests.BinSkim.Driver/BaselineTestsData/Native_x86_VS2019_SDL_Enabled.exe",
                  "index": 0
                }
              }
            }
          ]
        }
      ],
      "tool": {
        "driver": {
          "name": "testhost",
          "version": "15.0.0.0",
          "rules": [
            {
              "id": "BA2001",
              "fullDescription": {
                "text": "64-bit images should have a preferred base address above the 4GB boundary to prevent triggering an Address Space Layout Randomization (ASLR) compatibility mode that decreases security. ASLR compatibility mode reduces the number of locations to which ASLR may relocate the binary, reducing its effectiveness at mitigating memory corruption vulnerabilities. To resolve this issue, either use the default preferred base address by removing any uses of /baseaddress from compiler command lines, or /BASE from linker command lines (recommended), or configure your program to start at a base address above 4GB when compiled for 64 bit platforms (by changing the constant passed to /baseaddress or /BASE). Note that if you choose to continue using a custom preferred base address, you will need to make this modification only for 64-bit builds, as base addresses above 4GB are not valid for 32-bit binaries."
              },
              "helpUri": "https://github.com/microsoft/binskim/blob/main/docs/BinSkimRules.md#rule-BA2001LoadImageAboveFourGigabyteAddress",
              "help": {
                "text": "64-bit images should have a preferred base address above the 4GB boundary to prevent triggering an Address Space Layout Randomization (ASLR) compatibility mode that decreases security. ASLR compatibility mode reduces the number of locations to which ASLR may relocate the binary, reducing its effectiveness at mitigating memory corruption vulnerabilities. To resolve this issue, either use the default preferred base address by removing any uses of /baseaddress from compiler command lines, or /BASE from linker command lines (recommended), or configure your program to start at a base address above 4GB when compiled for 64 bit platforms (by changing the constant passed to /baseaddress or /BASE). Note that if you choose to continue using a custom preferred base address, you will need to make this modification only for 64-bit builds, as base addresses above 4GB are not valid for 32-bit binaries."
              },
              "messageStrings": {
                "Pass": {
                  "text": "'{0}' is a 64-bit image with a base address that is >= 4 gigabytes, increasing the effectiveness of Address Space Layout Randomization (which helps prevent attackers from executing security-sensitive code in well-known locations)."
                },
                "Error": {
                  "text": "'{0}' is a 64-bit image with a preferred base address below the 4GB boundary. Having a preferred base address below this boundary triggers a compatibility mode in Address Space Layout Randomization (ASLR) on recent versions of Windows that reduces the number of locations to which ASLR may relocate the binary. This reduces the effectiveness of ASLR at mitigating memory corruption vulnerabilities. To resolve this issue, either use the default preferred base address by removing any uses of /baseaddress from compiler command lines, or /BASE from linker command lines (recommended), or configure your program to start at a base address above 4GB when compiled for 64 bit platforms (by changing the constant passed to /baseaddress or /BASE). Note that if you choose to continue using a custom preferred base address, you will need to make this modification only for 64-bit builds, as base addresses above 4GB are not valid for 32-bit binaries."
                },
                "NotApplicable_InvalidMetadata": {
                  "text": "'{0}' was not evaluated for check '{1}' as the analysis is not relevant based on observed metadata: {2}."
                }
              },
              "name": "LoadImageAboveFourGigabyteAddress",
              "properties": {
                "equivalentBinScopeRuleReadableName": "FourGbCheck"
              }
            },
            {
              "id": "BA2015",
              "fullDescription": {
                "text": "Binaries should be marked as high entropy Address Space Layout Randomization (ASLR) compatible. High entropy allows ASLR to be more effective in mitigating memory corruption vulnerabilities. To resolve this issue, configure your tool chain to mark the program high entropy compatible; e.g. by supplying /HIGHENTROPYVA to the C or C++ linker command line. Binaries must also be compiled as /LARGEADDRESSAWARE in order to enable high entropy ASLR."
              },
              "helpUri": "https://github.com/microsoft/binskim/blob/main/docs/BinSkimRules.md#rule-BA2015EnableHighEntropyVirtualAddresses",
              "help": {
                "text": "Binaries should be marked as high entropy Address Space Layout Randomization (ASLR) compatible. High entropy allows ASLR to be more effective in mitigating memory corruption vulnerabilities. To resolve this issue, configure your tool chain to mark the program high entropy compatible; e.g. by supplying /HIGHENTROPYVA to the C or C++ linker command line. Binaries must also be compiled as /LARGEADDRESSAWARE in order to enable high entropy ASLR."
              },
              "messageStrings": {
                "Pass": {
                  "text": "'{0}' is high entropy ASLR compatible, reducing an attacker's ability to exploit code in well-known locations."
                },
                "Error_NoHighEntropyVA": {
                  "text": "'{0}' does not declare itself as high entropy ASLR compatible. High entropy makes Address Space Layout Randomization more effective in mitigating memory corruption vulnerabilities. To resolve this issue, configure your tools to mark the program high entropy compatible; e.g. by supplying /HIGHENTROPYVA to the C or C++ linker command line. (This image was determined to have been properly compiled as /LARGEADDRESSAWARE.)"
                },
                "Error_NoLargeAddressAware": {
                  "text": "'{0}' does not declare itself as high entropy ASLR compatible. High entropy makes Address Space Layout Randomization more effective in mitigating memory corruption vulnerabilities. To resolve this issue, configure your tools to mark the program high entropy compatible by supplying /LARGEADDRESSAWARE to the C or C++ linker command line. (This image was determined to have been properly compiled as /HIGHENTROPYVA.)"
                },
                "Error_NeitherHighEntropyVANorLargeAddressAware": {
                  "text": "'{0}' does not declare itself as high entropy ASLR compatible. High entropy makes Address Space Layout Randomization more effective in mitigating memory corruption vulnerabilities. To resolve this issue, configure your tools to mark the program high entropy compatible; e.g. by supplying /HIGHENTROPYVA as well as /LARGEADDRESSAWARE to the C or C++ linker command line."
                },
                "NotApplicable_InvalidMetadata": {
                  "text": "'{0}' was not evaluated for check '{1}' as the analysis is not relevant based on observed metadata: {2}."
                }
              },
              "name": "EnableHighEntropyVirtualAddresses",
              "properties": {
                "equivalentBinScopeRuleReadableName": "HighEntropyVACheck"
              }
            },
            {
              "id": "BA3001",
              "fullDescription": {
                "text": "A Position Independent Executable (PIE) relocates all of its sections at load time, including the code section, if ASLR is enabled in the Linux kernel (instead of just the stack/heap). This makes ROP-style attacks more difficult. This can be enabled by passing '-f pie' to clang/gcc."
              },
              "helpUri": "https://github.com/microsoft/binskim/blob/main/docs/BinSkimRules.md#rule-BA3001EnablePositionIndependentExecutable",
              "help": {
                "text": "A Position Independent Executable (PIE) relocates all of its sections at load time, including the code section, if ASLR is enabled in the Linux kernel (instead of just the stack/heap). This makes ROP-style attacks more difficult. This can be enabled by passing '-f pie' to clang/gcc."
              },
              "messageStrings": {
                "Pass_Executable": {
                  "text": "PIE enabled on executable '{0}'."
                },
                "Pass_Library": {
                  "text": "'{0}' is a shared object library rather than an executable, and is automatically position independent."
                },
                "Error": {
                  "text": "PIE disabled on executable '{0}'.  This means the code section will always be loaded to the same address, even if ASLR is enabled in the Linux kernel.  To address this, ensure you are compiling with '-fpie' when using clang/gcc."
                },
                "NotApplicable_InvalidMetadata": {
                  "text": "'{0}' was not evaluated for check '{1}' as the analysis is not relevant based on observed metadata: {2}."
                }
              },
              "name": "EnablePositionIndependentExecutable"
            },
            {
              "id": "BA3002",
              "fullDescription": {
                "text": "This checks if a binary has an executable stack; an executable stack allows attackers to redirect code flow into stack memory, which is an easy place for an attacker to store shellcode. Ensure you are compiling with '-z noexecstack' to mark the stack as non-executable."
              },
              "helpUri": "https://github.com/microsoft/binskim/blob/main/docs/BinSkimRules.md#rule-BA3002DoNotMarkStackAsExecutable",
              "help": {
                "text": "This checks if a binary has an executable stack; an executable stack allows attackers to redirect code flow into stack memory, which is an easy place for an attacker to store shellcode. Ensure you are compiling with '-z noexecstack' to mark the stack as non-executable."
              },
              "messageStrings": {
                "Pass": {
                  "text": "GNU_STACK segment marked as non-executable on '{0}'."
                },
                "Error_StackExec": {
                  "text": "Stack on '{0}' is executable, which means that an attacker could use it as a place to store attack shellcode.  Ensure you are compiling with '-z noexecstack' to mark the stack as non-executable."
                },
                "Error_NoStackSeg": {
                  "text": "GNU_STACK segment on '{0}' is missing, which means the stack will likely be loaded as executable.  Ensure you are using an up to date compiler and passing '-z noexecstack' to the compiler."
                },
                "NotApplicable_InvalidMetadata": {
                  "text": "'{0}' was not evaluated for check '{1}' as the analysis is not relevant based on observed metadata: {2}."
                }
              },
              "name": "DoNotMarkStackAsExecutable"
            },
            {
              "id": "BA3003",
              "fullDescription": {
                "text": "The stack protector ensures that all functions that use buffers over a certain size will use a stack cookie (and check it) to prevent stack based buffer overflows, exiting if stack smashing is detected. Use '--fstack-protector-strong' (all buffers of 4 bytes or more) or '--fstack-protector-all' (all functions) to enable this."
              },
              "helpUri": "https://github.com/microsoft/binskim/blob/main/docs/BinSkimRules.md#rule-BA3003EnableStackProtector",
              "help": {
                "text": "The stack protector ensures that all functions that use buffers over a certain size will use a stack cookie (and check it) to prevent stack based buffer overflows, exiting if stack smashing is detected. Use '--fstack-protector-strong' (all buffers of 4 bytes or more) or '--fstack-protector-all' (all functions) to enable this."
              },
              "messageStrings": {
                "Pass": {
                  "text": "Stack protector was found on '{0}'.  However, if you are not compiling with '--stack-protector-strong', it may provide additional protections."
                },
                "Error": {
                  "text": "The stack protector was not found in '{0}'. This may be because '--stack-protector-strong' was not used, or because it was explicitly disabled by '-fno-stack-protectors'.\r\nModules did not meet the criteria: {1}"
                },
                "NotApplicable_InvalidMetadata": {
                  "text": "'{0}' was not evaluated for check '{1}' as the analysis is not relevant based on observed metadata: {2}."
                }
              },
              "name": "EnableStackProtector"
            },
            {
              "id": "BA3004",
              "fullDescription": {
                "text": "This check ensures that debugging dwarf version used is 5. The dwarf version 5 contains more information and should be used. Use the compiler flags '-gdwarf-5' to enable this."
              },
              "helpUri": "https://github.com/microsoft/binskim/blob/main/docs/BinSkimRules.md#rule-BA3004GenerateRequiredSymbolFormat",
              "help": {
                "text": "This check ensures that debugging dwarf version used is 5. The dwarf version 5 contains more information and should be used. Use the compiler flags '-gdwarf-5' to enable this."
              },
              "messageStrings": {
                "Pass": {
                  "text": "The version of the debugging dwarf format is '{0}' for the file '{1}'"
                },
                "Error": {
                  "text": "'{0}' is using debugging dwarf version '{1}'. The dwarf version 5 contains more information and should be used. To enable the debugging version 5 use '-gdwarf-5'."
                },
                "NotApplicable_InvalidMetadata": {
                  "text": "'{0}' was not evaluated for check '{1}' as the analysis is not relevant based on observed metadata: {2}."
                }
              },
              "name": "GenerateRequiredSymbolFormat"
            },
            {
              "id": "BA3005",
              "fullDescription": {
                "text": "This check ensures that stack clash protection is enabled. Each program running on a computer uses a special memory region called the stack. This memory region is special because it grows automatically when the program needs more stack memory. But if it grows too much and gets too close to another memory region, the program may confuse the stack with the other memory region. An attacker can exploit this confusion to overwrite the stack with the other memory region, or the other way around. Use the compiler flags '-fstack-clash-protection' to enable this."
              },
              "helpUri": "https://github.com/microsoft/binskim/blob/main/docs/BinSkimRules.md#rule-BA3005EnableStackClashProtection",
              "help": {
                "text": "This check ensures that stack clash protection is enabled. Each program running on a computer uses a special memory region called the stack. This memory region is special because it grows automatically when the program needs more stack memory. But if it grows too much and gets too close to another memory region, the program may confuse the stack with the other memory region. An attacker can exploit this confusion to overwrite the stack with the other memory region, or the other way around. Use the compiler flags '-fstack-clash-protection' to enable this."
              },
              "messageStrings": {
                "Pass": {
                  "text": "The Stack Clash Protection was present, so '{0}' is protected."
                },
                "Error": {
                  "text": "The Stack Clash Protection is missing from this binary, so the stack from '{0}' can clash/colide with another memory region. Ensure you are compiling with the compiler flags '-fstack-clash-protection' to address this."
                },
                "NotApplicable_InvalidMetadata": {
                  "text": "'{0}' was not evaluated for check '{1}' as the analysis is not relevant based on observed metadata: {2}."
                }
              },
              "name": "EnableStackClashProtection"
            },
            {
              "id": "BA3006",
              "fullDescription": {
                "text": "This check ensures that non-executable stack is enabled. A common type of exploit is the stack buffer overflow. An application receives, from an attacker, more data than it is prepared for and stores this information on its stack, writing beyond the space reserved for it. This can be designed to cause execution of the data written on the stack. One mechanism to mitigate this vulnerability is for the system to not allow the execution of instructions in sections of memory identified as part of the stack. Use the compiler flags '-z noexecstack' to enable this."
              },
              "helpUri": "https://github.com/microsoft/binskim/blob/main/docs/BinSkimRules.md#rule-BA3006EnableNonExecutableStack",
              "help": {
                "text": "This check ensures that non-executable stack is enabled. A common type of exploit is the stack buffer overflow. An application receives, from an attacker, more data than it is prepared for and stores this information on its stack, writing beyond the space reserved for it. This can be designed to cause execution of the data written on the stack. One mechanism to mitigate this vulnerability is for the system to not allow the execution of instructions in sections of memory identified as part of the stack. Use the compiler flags '-z noexecstack' to enable this."
              },
              "messageStrings": {
                "Pass": {
                  "text": "The non-executable stack flag was present, so '{0}' is protected."
                },
                "Error": {
                  "text": "The non-executable stack is not enabled for this binary, so '{0}' can have a vulnerability of execution of the data written on the stack. Ensure you are compiling with the flag '-z noexecstack' to address this."
                },
                "NotApplicable_InvalidMetadata": {
                  "text": "'{0}' was not evaluated for check '{1}' as the analysis is not relevant based on observed metadata: {2}."
                }
              },
              "name": "EnableNonExecutableStack"
            },
            {
              "id": "BA3010",
              "fullDescription": {
                "text": "This check ensures that some relocation data is marked as read only after the executable is loaded, and moved below the '.data' section in memory. This prevents them from being overwritten, which can redirect control flow. Use the compiler flags '-Wl,z,relro' to enable this."
              },
              "helpUri": "https://github.com/microsoft/binskim/blob/main/docs/BinSkimRules.md#rule-BA3010EnableReadOnlyRelocations",
              "help": {
                "text": "This check ensures that some relocation data is marked as read only after the executable is loaded, and moved below the '.data' section in memory. This prevents them from being overwritten, which can redirect control flow. Use the compiler flags '-Wl,z,relro' to enable this."
              },
              "messageStrings": {
                "Pass": {
                  "text": "The GNU_RELRO segment was present, so '{0}' is protected."
                },
                "Error": {
                  "text": "The GNU_RELRO segment is missing from this binary, so relocation sections in '{0}' will not be marked as read only after the binary is loaded.  An attacker can overwrite these to redirect control flow.  Ensure you are compiling with the compiler flags '-Wl,z,relro' to address this."
                },
                "NotApplicable_InvalidMetadata": {
                  "text": "'{0}' was not evaluated for check '{1}' as the analysis is not relevant based on observed metadata: {2}."
                }
              },
              "name": "EnableReadOnlyRelocations"
            },
            {
              "id": "BA3011",
              "fullDescription": {
                "text": "This check ensures that some relocation data is marked as read only after the executable is loaded, and moved below the '.data' section in memory. This prevents them from being overwritten, which can redirect control flow. Use the compiler flags '-Wl,z,now' to enable this."
              },
              "helpUri": "https://github.com/microsoft/binskim/blob/main/docs/BinSkimRules.md#rule-BA3011EnableBindNow",
              "help": {
                "text": "This check ensures that some relocation data is marked as read only after the executable is loaded, and moved below the '.data' section in memory. This prevents them from being overwritten, which can redirect control flow. Use the compiler flags '-Wl,z,now' to enable this."
              },
              "messageStrings": {
                "Pass": {
                  "text": "The BIND_NOW flag was present, so '{0}' is protected."
                },
                "Error": {
                  "text": "The BIND_NOW flag is missing from this binary, so relocation sections in '{0}' will not be marked as read only after the binary is loaded.  An attacker can overwrite these to redirect control flow.  Ensure you are compiling with the compiler flags '-Wl,z,now' to address this."
                },
                "NotApplicable_InvalidMetadata": {
                  "text": "'{0}' was not evaluated for check '{1}' as the analysis is not relevant based on observed metadata: {2}."
                }
              },
              "name": "EnableBindNow"
            },
            {
              "id": "BA3012",
              "fullDescription": {
                "text": "The '/std' setting enables supported C and C++ language features from the specified version of the C or C++ language standard. Compile using current dialects enables current standard-specific features and behavior."
              },
              "helpUri": "https://github.com/microsoft/binskim/blob/main/docs/BinSkimRules.md#rule-BA3012DwarfCompileUsingCurrentDialects",
              "help": {
                "text": "The '/std' setting enables supported C and C++ language features from the specified version of the C or C++ language standard. Compile using current dialects enables current standard-specific features and behavior."
              },
              "messageStrings": {
                "Pass": {
                  "text": "'{0}' was compiled with current dialects. Compile using current dialects enables current standard-specific features and behavior."
                },
                "Warning": {
                  "text": "'{0}' was not compiled with current dialects. Compile using current dialects enables current standard-specific features and behavior. To resolve this problem, compiling with the compiler flags /std with version 17 or later, e.g. '/std:c++17' for C++ and '/std:c17' for C."
                },
                "NotApplicable_InvalidMetadata": {
                  "text": "'{0}' was not evaluated for check '{1}' as the analysis is not relevant based on observed metadata: {2}."
                }
              },
              "name": "DwarfCompileUsingCurrentDialects"
            },
            {
              "id": "BA3030",
              "fullDescription": {
                "text": "GCC can automatically replace unsafe functions with checked variants when it can statically determine the length of a buffer or string. In the case of an overflow, the checked version will safely exit the program (rather than potentially allowing an exploit). This feature can be enabled by passing '-DFortify_Source=2' when optimization level 2 is enabled ('-O2')."
              },
              "helpUri": "https://github.com/microsoft/binskim/blob/main/docs/BinSkimRules.md#rule-BA3030UseCheckedFunctionsWithGcc",
              "help": {
                "text": "GCC can automatically replace unsafe functions with checked variants when it can statically determine the length of a buffer or string. In the case of an overflow, the checked version will safely exit the program (rather than potentially allowing an exploit). This feature can be enabled by passing '-DFortify_Source=2' when optimization level 2 is enabled ('-O2')."
              },
              "messageStrings": {
                "Pass_AllFunctionsChecked": {
                  "text": "All functions that can be checked in '{0}' are using the checked versions, so this binary is protected from overflows caused by those function's use."
                },
                "Pass_SomeFunctionsChecked": {
                  "text": "Some checked functions were found in '{0}'; however, there were also some unchecked functions, which can occur when the compiler cannot statically determine the length of a buffer/string.  We recommend reviewing your usage of functions like memcpy or strcpy."
                },
                "Pass_NoCheckableFunctions": {
                  "text": "No unsafe functions which can be replaced with checked versions are used in '{0}'."
                },
                "Error": {
                  "text": "No checked functions are present/used when compiling '{0}', and it was compiled with GCC--and it uses functions that can be checked. The Fortify Source flag replaces some unsafe functions with checked versions when a static length can be determined, and can be enabled by passing '-D_FORTIFY_SOURCE=2' when optimization level 2 ('-O2') is enabled.  It is possible that the flag was passed, but that the compiler could not statically determine the length of any buffers/strings."
                },
                "NotApplicable_InvalidMetadata": {
                  "text": "'{0}' was not evaluated for check '{1}' as the analysis is not relevant based on observed metadata: {2}."
                }
              },
              "name": "UseCheckedFunctionsWithGcc"
            },
            {
              "id": "BA5001",
              "fullDescription": {
                "text": "A Position Independent Executable (PIE) relocates all of its sections at load time, including the code section, if ASLR is enabled in the Linux kernel (instead of just the stack/heap). This makes ROP-style attacks more difficult. This can be enabled by passing '-f pie' to clang/gcc."
              },
              "helpUri": "https://github.com/microsoft/binskim/blob/main/docs/BinSkimRules.md#rule-BA5001EnablePositionIndependentExecutableMachO",
              "help": {
                "text": "A Position Independent Executable (PIE) relocates all of its sections at load time, including the code section, if ASLR is enabled in the Linux kernel (instead of just the stack/heap). This makes ROP-style attacks more difficult. This can be enabled by passing '-f pie' to clang/gcc."
              },
              "messageStrings": {
                "Pass": {
                  "text": "PIE enabled on executable '{0}'."
                },
                "Error": {
                  "text": "PIE disabled on executable '{0}'.  This means the code section will always be loaded to the same address, even if ASLR is enabled in the Linux kernel.  To address this, ensure you are compiling with '-fpie' when using clang/gcc."
                },
                "NotApplicable_InvalidMetadata": {
                  "text": "'{0}' was not evaluated for check '{1}' as the analysis is not relevant based on observed metadata: {2}."
                }
              },
              "name": "EnablePositionIndependentExecutableMachO"
            },
            {
              "id": "BA5002",
              "fullDescription": {
                "text": "This checks if a binary has an executable stack; an executable stack allows attackers to redirect code flow into stack memory, which is an easy place for an attacker to store shellcode. Ensure do not enable flag \"--allow_stack_execute\"."
              },
              "helpUri": "https://github.com/microsoft/binskim/blob/main/docs/BinSkimRules.md#rule-BA5002DoNotAllowExecutableStack",
              "help": {
                "text": "This checks if a binary has an executable stack; an executable stack allows attackers to redirect code flow into stack memory, which is an easy place for an attacker to store shellcode. Ensure do not enable flag \"--allow_stack_execute\"."
              },
              "messageStrings": {
                "Pass": {
                  "text": "Executable stack is not allowed on executable '{0}'."
                },
                "Error": {
                  "text": "Stack on '{0}' is executable, which means that an attacker could use it as a place to store attack shellcode.  Ensure do not compile with flag \"--allow_stack_execute\" to mark the stack as non-executable."
                },
                "NotApplicable_InvalidMetadata": {
                  "text": "'{0}' was not evaluated for check '{1}' as the analysis is not relevant based on observed metadata: {2}."
                }
              },
              "name": "DoNotAllowExecutableStack"
            },
            {
              "id": "BA2002",
              "fullDescription": {
                "text": "Binaries should not take dependencies on code with known security vulnerabilities."
              },
              "helpUri": "https://github.com/microsoft/binskim/blob/main/docs/BinSkimRules.md#rule-BA2002DoNotIncorporateVulnerableDependencies",
              "help": {
                "text": "Binaries should not take dependencies on code with known security vulnerabilities."
              },
              "messageStrings": {
                "Pass": {
                  "text": "'{0}' does not incorporate any known vulnerable dependencies, as configured by current policy."
                },
                "Error": {
                  "text": "'{0}' was built with a version of {1} which is subject to the following issues: {2}. To resolve this, {3}. The source files that triggered this were: {4}"
                },
                "NotApplicable_InvalidMetadata": {
                  "text": "'{0}' was not evaluated for check '{1}' as the analysis is not relevant based on observed metadata: {2}."
                }
              },
              "name": "DoNotIncorporateVulnerableDependencies",
              "properties": {
                "equivalentBinScopeRuleReadableName": "ATLVersionCheck"
              }
            },
            {
              "id": "BA2004",
              "fullDescription": {
                "text": "Compilers can generate and store checksums of source files in order to provide linkage between binaries, their PDBs, and associated source code. This information is typically used to resolve source file when debugging but it can also be used to verify that a specific body of source code is, in fact, the code that was used to produce a specific set of binaries and PDBs. This validation is helpful in verifying supply chain integrity. Due to this security focus, it is important that the hashing algorithm used to produce checksums is secure. Legacy hashing algorithms, such as MD5 and SHA-1, have been demonstrated to be broken by modern hardware (that is, it is computationally feasible to force hash collisions, in which a common hash is generated from distinct files). Using a secure hashing algorithm, such as SHA-256, prevents the possibility of collision attacks, in which the checksum of a malicious file is used to produce a hash that satisfies the system that it is, in fact, the original file processed by the compiler. For managed binaries, pass '-checksumalgorithm:SHA256' on the csc.exe command-line or populate the '<ChecksumAlgorithm>' project property with 'SHA256' to enable secure source code hashing. For native binaries, pass '/ZH:SHA_256' on the cl.exe command-line to enable secure source code hashing."
              },
              "helpUri": "https://github.com/microsoft/binskim/blob/main/docs/BinSkimRules.md#rule-BA2004EnableSecureSourceCodeHashing",
              "help": {
                "text": "Compilers can generate and store checksums of source files in order to provide linkage between binaries, their PDBs, and associated source code. This information is typically used to resolve source file when debugging but it can also be used to verify that a specific body of source code is, in fact, the code that was used to produce a specific set of binaries and PDBs. This validation is helpful in verifying supply chain integrity. Due to this security focus, it is important that the hashing algorithm used to produce checksums is secure. Legacy hashing algorithms, such as MD5 and SHA-1, have been demonstrated to be broken by modern hardware (that is, it is computationally feasible to force hash collisions, in which a common hash is generated from distinct files). Using a secure hashing algorithm, such as SHA-256, prevents the possibility of collision attacks, in which the checksum of a malicious file is used to produce a hash that satisfies the system that it is, in fact, the original file processed by the compiler. For managed binaries, pass '-checksumalgorithm:SHA256' on the csc.exe command-line or populate the '<ChecksumAlgorithm>' project property with 'SHA256' to enable secure source code hashing. For native binaries, pass '/ZH:SHA_256' on the cl.exe command-line to enable secure source code hashing."
              },
              "messageStrings": {
                "Pass": {
                  "text": "'{0}' is a {1} binary which was compiled with a secure (SHA-256) source code hashing algorithm."
                },
                "Warning_NativeWithInsecureStaticLibraryCompilands": {
                  "text": "'{0}' is a native binary that links one or more static libraries that include object files which were hashed using an insecure checksum algorithm (MD5). MD5 is subject to collision attacks and its use can compromise supply chain integrity. Pass '/ZH:SHA_256' on the cl.exe command-line to enable secure source code hashing. The following modules are out of policy:\r\n{1}"
                },
                "Error_Managed": {
                  "text": "'{0}' is a managed binary compiled with an insecure (SHA-1) source code hashing algorithm. SHA-1 is subject to collision attacks and its use can compromise supply chain integrity. Pass '-checksumalgorithm:SHA256' on the csc.exe command-line or populate the project <ChecksumAlgorithm> property with 'SHA256' to enable secure source code hashing."
                },
                "Error_NativeWithInsecureDirectCompilands": {
                  "text": "'{0}' is a native binary that directly compiles and links one or more object files which were hashed using an insecure checksum algorithm (MD5). MD5 is subject to collision attacks and its use can compromise supply chain integrity. Pass '/ZH:SHA_256' on the cl.exe command-line to enable secure source code hashing. The following modules are out of policy:\r\n{1}"
                },
                "NotApplicable_InvalidMetadata": {
                  "text": "'{0}' was not evaluated for check '{1}' as the analysis is not relevant based on observed metadata: {2}."
                }
              },
              "name": "EnableSecureSourceCodeHashing"
            },
            {
              "id": "BA2005",
              "fullDescription": {
                "text": "Do not ship obsolete libraries for which there are known security vulnerabilities."
              },
              "helpUri": "https://github.com/microsoft/binskim/blob/main/docs/BinSkimRules.md#rule-BA2005DoNotShipVulnerableBinaries",
              "help": {
                "text": "Do not ship obsolete libraries for which there are known security vulnerabilities."
              },
              "messageStrings": {
                "Pass": {
                  "text": "'{0}' is not known to be an obsolete binary that is vulnerable to one or more security problems."
                },
                "Error": {
                  "text": "'{0}' appears to be an obsolete library (version {1}) for which there are known security vulnerabilities. To resolve this issue, obtain a version of {0} that is newer than version {2}. If this binary is not in fact {0}, ignore this warning."
                },
                "Error_CouldNotParseVersion": {
                  "text": "Version information for '{0}' could not be parsed. The binary therefore could not be verified not to be an obsolete binary that is known to be vulnerable to one or more security problems."
                },
                "NotApplicable_InvalidMetadata": {
                  "text": "'{0}' was not evaluated for check '{1}' as the analysis is not relevant based on observed metadata: {2}."
                }
              },
              "name": "DoNotShipVulnerableBinaries",
              "properties": {
                "equivalentBinScopeRuleReadableName": "BinaryVersionsCheck"
              }
            },
            {
              "id": "BA2006",
              "fullDescription": {
                "text": "Application code should be compiled with the most up-to-date tool sets possible to take advantage of the most current compile-time security features. Among other things, these features provide address space layout randomization, help prevent arbitrary code execution, and enable code generation that can help prevent speculative execution side-channel attacks."
              },
              "helpUri": "https://github.com/microsoft/binskim/blob/main/docs/BinSkimRules.md#rule-BA2006BuildWithSecureTools",
              "help": {
                "text": "Application code should be compiled with the most up-to-date tool sets possible to take advantage of the most current compile-time security features. Among other things, these features provide address space layout randomization, help prevent arbitrary code execution, and enable code generation that can help prevent speculative execution side-channel attacks."
              },
              "messageStrings": {
                "Error": {
                  "text": "'{0}' was compiled with one or more modules which were not built using minimum required tool versions (compiler version {1}). More recent toolchains contain mitigations that make it more difficult for an attacker to exploit vulnerabilities in programs they produce. To resolve this issue, compile and/or link your binary with more recent tools. If you are servicing a product where the tool chain cannot be modified (e.g. producing a hotfix for an already shipped version) ignore this warning. Modules built outside of policy: \r\n{2}"
                },
                "Error_BadModule": {
                  "text": "built with {0} compiler version {1} (Front end version {2})"
                },
                "Pass": {
                  "text": "All linked modules of '{0}' satisfy configured policy (observed compilers: {1})."
                },
                "NotApplicable_InvalidMetadata": {
                  "text": "'{0}' was not evaluated for check '{1}' as the analysis is not relevant based on observed metadata: {2}."
                }
              },
              "name": "BuildWithSecureTools",
              "properties": {
                "equivalentBinScopeRuleReadableName": "CompilerVersionCheck"
              }
            },
            {
              "id": "BA2007",
              "fullDescription": {
                "text": "Binaries should be compiled with a warning level that enables all critical security-relevant checks. Enabling at least warning level 3 enables important static analysis in the compiler that can identify bugs with a potential to provoke memory corruption, information disclosure, or double-free vulnerabilities. To resolve this issue, compile at warning level 3 or higher by supplying /W3, /W4, or /Wall to the compiler, and resolve the warnings emitted."
              },
              "helpUri": "https://github.com/microsoft/binskim/blob/main/docs/BinSkimRules.md#rule-BA2007EnableCriticalCompilerWarnings",
              "help": {
                "text": "Binaries should be compiled with a warning level that enables all critical security-relevant checks. Enabling at least warning level 3 enables important static analysis in the compiler that can identify bugs with a potential to provoke memory corruption, information disclosure, or double-free vulnerabilities. To resolve this issue, compile at warning level 3 or higher by supplying /W3, /W4, or /Wall to the compiler, and resolve the warnings emitted."
              },
              "messageStrings": {
                "Pass": {
                  "text": "'{0}' was compiled at a secure warning level ({1}) and does not include any modules that disable specific warnings that are required by policy. As a result, it is less likely that memory corruption, information disclosure, double-free and other security-related vulnerabilities exist in code."
                },
                "Error_WarningsDisabled": {
                  "text": "'{0}' disables compiler warning(s) which are required by policy. A compiler warning is typically required if it has a high likelihood of flagging memory corruption, information disclosure, or double-free vulnerabilities. To resolve this issue, enable the indicated warning(s) by removing /Wxxxx switches (where xxxx is a warning id indicated here) from your command line, and resolve any warnings subsequently raised during compilation. An example compiler command line triggering this check was: {1}\r\nModules triggering this check were:\r\n{2}"
                },
                "Error_InsufficientWarningLevel": {
                  "text": "'{0}' was compiled at too low a warning level (effective warning level {1} for one or more modules). Warning level 3 enables important static analysis in the compiler to flag bugs that can lead to memory corruption, information disclosure, or double-free vulnerabilities. To resolve this issue, compile at warning level 3 or higher by supplying /W3, /W4, or /Wall to the compiler, and resolve the warnings emitted. An example compiler command line triggering this check: {2}\r\nModules triggering this check: {3}"
                },
                "Error_UnknownModuleLanguage": {
                  "text": "'{0}' contains code from an unknown language, preventing a comprehensive analysis of the compiler warning settings. The language could not be identified for the following modules: {1}"
                },
                "NotApplicable_InvalidMetadata": {
                  "text": "'{0}' was not evaluated for check '{1}' as the analysis is not relevant based on observed metadata: {2}."
                }
              },
              "name": "EnableCriticalCompilerWarnings",
              "properties": {
                "equivalentBinScopeRuleReadableName": "CompilerWarningsCheck"
              }
            },
            {
              "id": "BA2008",
              "fullDescription": {
                "text": "Binaries should enable the compiler control guard feature (CFG) at build time to prevent attackers from redirecting execution to unexpected, unsafe locations. CFG analyzes and discovers all indirect-call instructions at compilation and link time. It also injects a check that precedes every indirect call in code that ensures the target is an expected, safe location.  If that check fails at runtime, the operating system will close the program."
              },
              "helpUri": "https://github.com/microsoft/binskim/blob/main/docs/BinSkimRules.md#rule-BA2008EnableControlFlowGuard",
              "help": {
                "text": "Binaries should enable the compiler control guard feature (CFG) at build time to prevent attackers from redirecting execution to unexpected, unsafe locations. CFG analyzes and discovers all indirect-call instructions at compilation and link time. It also injects a check that precedes every indirect call in code that ensures the target is an expected, safe location.  If that check fails at runtime, the operating system will close the program."
              },
              "messageStrings": {
                "Pass": {
                  "text": "'{0}' enables the control flow guard mitigation. As a result, the operating system will force an application to close if an attacker is able to redirect execution in the component to an unexpected location."
                },
                "Error": {
                  "text": "'{0}' does not enable the control flow guard (CFG) mitigation. To resolve this issue, pass /guard:cf on both the compiler and linker command lines. Binaries also require the /DYNAMICBASE linker option in order to enable CFG."
                },
                "NotApplicable_InvalidMetadata": {
                  "text": "'{0}' was not evaluated for check '{1}' as the analysis is not relevant based on observed metadata: {2}."
                },
                "NotApplicable_UnsupportedKernelModeVersion": {
                  "text": "'{0}' is a kernel mode portable executable compiled for a version of Windows that does not support the control flow guard feature for kernel mode binaries."
                }
              },
              "name": "EnableControlFlowGuard",
              "properties": {
                "equivalentBinScopeRuleReadableName": "ControlFlowGuardCheck"
              }
            },
            {
              "id": "BA2009",
              "fullDescription": {
                "text": "Binaries should linked as DYNAMICBASE to be eligible for relocation by Address Space Layout Randomization (ASLR). ASLR is an important mitigation that makes it more difficult for an attacker to exploit memory corruption vulnerabilities. Configure your tools to build with this feature enabled. For C and C++ binaries, add /DYNAMICBASE to your linker command line. For .NET applications, use a compiler shipping with Visual Studio 2008 or later."
              },
              "helpUri": "https://github.com/microsoft/binskim/blob/main/docs/BinSkimRules.md#rule-BA2009EnableAddressSpaceLayoutRandomization",
              "help": {
                "text": "Binaries should linked as DYNAMICBASE to be eligible for relocation by Address Space Layout Randomization (ASLR). ASLR is an important mitigation that makes it more difficult for an attacker to exploit memory corruption vulnerabilities. Configure your tools to build with this feature enabled. For C and C++ binaries, add /DYNAMICBASE to your linker command line. For .NET applications, use a compiler shipping with Visual Studio 2008 or later."
              },
              "messageStrings": {
                "Pass": {
                  "text": "'{0}' is properly compiled to enable Address Space Layout Randomization, reducing an attacker's ability to exploit code in well-known locations."
                },
                "Error_NotDynamicBase": {
                  "text": "'{0}' is not marked as DYNAMICBASE. This means that the binary is not eligible for relocation by Address Space Layout Randomization (ASLR). ASLR is an important mitigation that makes it more difficult for an attacker to exploit memory corruption vulnerabilities. To resolve this issue, configure your tools to build with this feature enabled. For C and C++ binaries, add /DYNAMICBASE to your linker command line. For .NET applications, use a compiler shipping with Visual Studio 2008 or later."
                },
                "Error_RelocsStripped": {
                  "text": "'{0}' is marked as DYNAMICBASE but relocation data has been stripped from the image, preventing address space layout randomization. "
                },
                "Error_WinCENoRelocationSection": {
                  "text": "'{0}' is a Windows CE image but does not contain any relocation data, preventing Address Space Layout Randomization."
                },
                "NotApplicable_InvalidMetadata": {
                  "text": "'{0}' was not evaluated for check '{1}' as the analysis is not relevant based on observed metadata: {2}."
                }
              },
              "name": "EnableAddressSpaceLayoutRandomization",
              "properties": {
                "equivalentBinScopeRuleReadableName": "DBCheck"
              }
            },
            {
              "id": "BA2010",
              "fullDescription": {
                "text": "PE sections should not be marked as both writable and executable. This condition makes it easier for an attacker to exploit memory corruption vulnerabilities, as it may provide an attacker executable location(s) to inject shellcode. Because the loader will always mark the imports section as writable, it is therefore important to mark this section as non-executable. To resolve this issue, ensure that your program does not mark the imports section executable. Look for uses of /SECTION or /MERGE on the linker command line, or #pragma segment in source code, which change the imports section to be executable, or which merge the \".rdata\" segment into an executable section."
              },
              "helpUri": "https://github.com/microsoft/binskim/blob/main/docs/BinSkimRules.md#rule-BA2010DoNotMarkImportsSectionAsExecutable",
              "help": {
                "text": "PE sections should not be marked as both writable and executable. This condition makes it easier for an attacker to exploit memory corruption vulnerabilities, as it may provide an attacker executable location(s) to inject shellcode. Because the loader will always mark the imports section as writable, it is therefore important to mark this section as non-executable. To resolve this issue, ensure that your program does not mark the imports section executable. Look for uses of /SECTION or /MERGE on the linker command line, or #pragma segment in source code, which change the imports section to be executable, or which merge the \".rdata\" segment into an executable section."
              },
              "messageStrings": {
                "Pass": {
                  "text": "'{0}' does not have an imports section that is marked as executable, helping to prevent the exploitation of code vulnerabilities."
                },
                "Error": {
                  "text": "'{0}' has the imports section marked executable. Because the loader will always mark the imports section as writable, it is important to mark this section as non-executable, so that an attacker cannot place shellcode here. To resolve this issue, ensure that your program does not mark the imports section as executable. Look for uses of /SECTION or /MERGE on the linker command line, or #pragma segment in source code, which change the imports section to be executable, or which merge the \".rdata\" segment into an executable section."
                },
                "NotApplicable_InvalidMetadata": {
                  "text": "'{0}' was not evaluated for check '{1}' as the analysis is not relevant based on observed metadata: {2}."
                }
              },
              "name": "DoNotMarkImportsSectionAsExecutable",
              "properties": {
                "equivalentBinScopeRuleReadableName": "ExecutableImportsCheck"
              }
            },
            {
              "id": "BA2011",
              "fullDescription": {
                "text": "Binaries should be built with the stack protector buffer security feature (/GS) enabled to increase the difficulty of exploiting stack buffer overflow memory corruption vulnerabilities. To resolve this issue, ensure that all modules compiled into the binary are compiled with the stack protector enabled by supplying /GS on the Visual C++ compiler command line."
              },
              "helpUri": "https://github.com/microsoft/binskim/blob/main/docs/BinSkimRules.md#rule-BA2011EnableStackProtection",
              "help": {
                "text": "Binaries should be built with the stack protector buffer security feature (/GS) enabled to increase the difficulty of exploiting stack buffer overflow memory corruption vulnerabilities. To resolve this issue, ensure that all modules compiled into the binary are compiled with the stack protector enabled by supplying /GS on the Visual C++ compiler command line."
              },
              "messageStrings": {
                "Pass": {
                  "text": "'{0}' is a C or C++ binary built with the stack protector buffer security feature enabled for all modules, making it more difficult for an attacker to exploit stack buffer overflow memory corruption vulnerabilities. "
                },
                "Error": {
                  "text": "'{0}' is a C or C++ binary built with the stack protector buffer security feature disabled in one or more modules. The stack protector (/GS) is a security feature of the compiler which makes it more difficult to exploit stack buffer overflow memory corruption vulnerabilities. To resolve this issue, ensure that your code is compiled with the stack protector enabled by supplying /GS on the Visual C++ compiler command line. The affected modules were: {1}"
                },
                "Error_UnknownModuleLanguage": {
                  "text": "'{0}' contains code from an unknown language, preventing a comprehensive analysis of the stack protector buffer security features. The language could not be identified for the following modules: {1}."
                },
                "NotApplicable_InvalidMetadata": {
                  "text": "'{0}' was not evaluated for check '{1}' as the analysis is not relevant based on observed metadata: {2}."
                }
              },
              "name": "EnableStackProtection",
              "properties": {
                "equivalentBinScopeRuleReadableName": "GSCheck"
              }
            },
            {
              "id": "BA2012",
              "fullDescription": {
                "text": "Application code should not interfere with the stack protector. The stack protector (/GS) is a security feature of the compiler which makes it more difficult to exploit stack buffer overflow memory corruption vulnerabilities. The stack protector relies on a random number, called the \"security cookie\", to detect these buffer overflows. This 'cookie' is statically linked with your binary from a Visual C++ library in the form of the symbol __security_cookie. On recent Windows versions, the loader looks for the statically linked value of this cookie, and initializes the cookie with a far better source of entropy -- the system's secure random number generator -- rather than the limited random number generator available early in the C runtime startup code. When this symbol is not the default value, the additional entropy is not injected by the operating system, reducing the effectiveness of the stack protector. To resolve this issue, ensure that your code does not reference or create a symbol named __security_cookie or __security_cookie_complement."
              },
              "helpUri": "https://github.com/microsoft/binskim/blob/main/docs/BinSkimRules.md#rule-BA2012DoNotModifyStackProtectionCookie",
              "help": {
                "text": "Application code should not interfere with the stack protector. The stack protector (/GS) is a security feature of the compiler which makes it more difficult to exploit stack buffer overflow memory corruption vulnerabilities. The stack protector relies on a random number, called the \"security cookie\", to detect these buffer overflows. This 'cookie' is statically linked with your binary from a Visual C++ library in the form of the symbol __security_cookie. On recent Windows versions, the loader looks for the statically linked value of this cookie, and initializes the cookie with a far better source of entropy -- the system's secure random number generator -- rather than the limited random number generator available early in the C runtime startup code. When this symbol is not the default value, the additional entropy is not injected by the operating system, reducing the effectiveness of the stack protector. To resolve this issue, ensure that your code does not reference or create a symbol named __security_cookie or __security_cookie_complement."
              },
              "messageStrings": {
                "Pass": {
                  "text": "'{0}' is a C or C++ binary built with the buffer security feature that properly preserves the stack protecter cookie. This has the effect of enabling a significant increase in entropy provided by the operating system over that produced by the C runtime start-up code."
                },
                "Pass_NoLoadConfig": {
                  "text": "'{0}' is  C or C++binary that does not contain a load config table, which indicates either that it was compiled and linked with a version of the compiler that precedes stack protection features or is a binary (such as an ngen'ed assembly) that is not subject to relevant security issues."
                },
                "Error": {
                  "text": "'{0}' is a C or C++ binary that interferes with the stack protector. The stack protector (/GS) is a security feature of the compiler which makes it more difficult to exploit stack buffer overflow memory corruption vulnerabilities. The stack protector relies on a random number, called the \"security cookie\", to detect these buffer overflows. This 'cookie' is statically linked with your binary from a Visual C++ library in the form of the symbol __security_cookie. On recent Windows versions, the loader looks for the magic statically linked value of this cookie, and initializes the cookie with a far better source of entropy -- the system's secure random number generator -- rather than the limited random number generator available early in the C runtime startup code. When this symbol is not the default value, the additional entropy is not injected by the operating system, reducing the effectiveness of the stack protector. To resolve this issue, ensure that your code does not reference or create a symbol named __security_cookie or __security_cookie_complement. NOTE: the modified cookie value detected was: {1}"
                },
                "Error_CouldNotLocateCookie": {
                  "text": "'{0}' is a C or C++binary that enables the stack protection feature but the security cookie could not be located. The binary may be corrupted."
                },
                "Warning_InvalidSecurityCookieOffset": {
                  "text": "'{0}' appears to be a packed C or C++ binary that reports a security cookie offset that exceeds the size of the packed file. Use of the stack protector (/GS) feature therefore could not be verified. The file was possibly packed by: {1}."
                },
                "NotApplicable_InvalidMetadata": {
                  "text": "'{0}' was not evaluated for check '{1}' as the analysis is not relevant based on observed metadata: {2}."
                }
              },
              "name": "DoNotModifyStackProtectionCookie",
              "properties": {
                "equivalentBinScopeRuleReadableName": "DefaultGSCookieCheck"
              }
            },
            {
              "id": "BA2013",
              "fullDescription": {
                "text": "Binaries should properly initialize the stack protector (/GS) in order to increase the difficulty of exploiting stack buffer overflow memory corruption vulnerabilities. The stack protector requires access to entropy in order to be effective, which means a binary must initialize a random number generator at startup, by calling __security_init_cookie() as close to the binary's entry point as possible. Failing to do so will result in spurious buffer overflow detections on the part of the stack protector. To resolve this issue, use the default entry point provided by the C runtime, which will make this call for you, or call __security_init_cookie() manually in your custom entry point."
              },
              "helpUri": "https://github.com/microsoft/binskim/blob/main/docs/BinSkimRules.md#rule-BA2013InitializeStackProtection",
              "help": {
                "text": "Binaries should properly initialize the stack protector (/GS) in order to increase the difficulty of exploiting stack buffer overflow memory corruption vulnerabilities. The stack protector requires access to entropy in order to be effective, which means a binary must initialize a random number generator at startup, by calling __security_init_cookie() as close to the binary's entry point as possible. Failing to do so will result in spurious buffer overflow detections on the part of the stack protector. To resolve this issue, use the default entry point provided by the C runtime, which will make this call for you, or call __security_init_cookie() manually in your custom entry point."
              },
              "messageStrings": {
                "Pass": {
                  "text": "'{0}' is a C or C++ binary built with the buffer security feature that properly initializes the stack protecter. This has the effect of increasing the effectiveness of the feature and reducing spurious detections."
                },
                "Pass_NoCode": {
                  "text": "'{0}' is a C or C++ binary that is not required to initialize the stack protection, as it does not contain executable code."
                },
                "NotApplicable_FeatureNotEnabled": {
                  "text": "'{0}' is a C or C++ binary that does not enable the stack protection buffer security feature. It is therefore not required to initialize the stack protector."
                },
                "Error": {
                  "text": "'{0}' is a C or C++ binary that does not initialize the stack protector. The stack protector (/GS) is a security feature of the compiler which makes it more difficult to exploit stack buffer overflow memory corruption vulnerabilities. The stack protector requires access to entropy in order to be effective, which means a binary must initialize a random number generator at startup, by calling __security_init_cookie() as close to the binary's entry point as possible. Failing to do so will result in spurious buffer overflow detections on the part of the stack protector. To resolve this issue, use the default entry point provided by the C runtime, which will make this call for you, or call __security_init_cookie() manually in your custom entry point."
                },
                "NotApplicable_InvalidMetadata": {
                  "text": "'{0}' was not evaluated for check '{1}' as the analysis is not relevant based on observed metadata: {2}."
                }
              },
              "name": "InitializeStackProtection",
              "properties": {
                "equivalentBinScopeRuleReadableName": "GSFriendlyInitCheck"
              }
            },
            {
              "id": "BA2014",
              "fullDescription": {
                "text": "Application code should not disable stack protection for individual functions. The stack protector (/GS) is a security feature of the Windows native compiler which makes it more difficult to exploit stack buffer overflow memory corruption vulnerabilities. Disabling the stack protector, even on a function-by-function basis, can compromise the security of code. To resolve this issue, remove occurrences of __declspec(safebuffers) from your code. If the additional code inserted by the stack protector has been shown in profiling to cause a significant performance problem for your application, attempt to move stack buffer modifications out of the hot path of execution to allow the compiler to avoid inserting stack protector checks in these locations rather than disabling the stack protector altogether."
              },
              "helpUri": "https://github.com/microsoft/binskim/blob/main/docs/BinSkimRules.md#rule-BA2014DoNotDisableStackProtectionForFunctions",
              "help": {
                "text": "Application code should not disable stack protection for individual functions. The stack protector (/GS) is a security feature of the Windows native compiler which makes it more difficult to exploit stack buffer overflow memory corruption vulnerabilities. Disabling the stack protector, even on a function-by-function basis, can compromise the security of code. To resolve this issue, remove occurrences of __declspec(safebuffers) from your code. If the additional code inserted by the stack protector has been shown in profiling to cause a significant performance problem for your application, attempt to move stack buffer modifications out of the hot path of execution to allow the compiler to avoid inserting stack protector checks in these locations rather than disabling the stack protector altogether."
              },
              "messageStrings": {
                "Pass": {
                  "text": "'{0}' is a C or C++ binary built with the stack protector buffer security feature enabled which does not disable protection for any individual functions (via __declspec(safebuffers), making it more difficult for an attacker to exploit stack buffer overflow memory corruption vulnerabilities."
                },
                "Error": {
                  "text": "'{0}' is a C or C++ binary built with function(s) ({1}) that disable the stack protector. The stack protector (/GS) is a security feature of the compiler which makes it more difficult to exploit stack buffer overflow memory corruption vulnerabilities. Disabling the stack protector, even on a function-by-function basis, is disallowed by SDL policy. To resolve this issue, remove occurrences of __declspec(safebuffers) from your code. If the additional code inserted by the stack protector has been shown in profiling to cause a significant performance problem for your application, attempt to move stack buffer modifications out of the hot path of execution to allow the compiler to avoid inserting stack protector checks in these locations rather than disabling the stack protector altogether."
                },
                "NotApplicable_InvalidMetadata": {
                  "text": "'{0}' was not evaluated for check '{1}' as the analysis is not relevant based on observed metadata: {2}."
                }
              },
              "name": "DoNotDisableStackProtectionForFunctions",
              "properties": {
                "equivalentBinScopeRuleReadableName": "GSFunctionSafeBuffersCheck"
              }
            },
            {
              "id": "BA2016",
              "fullDescription": {
                "text": "Binaries should be marked as NX compatible to help prevent execution of untrusted data as code. The NXCompat bit, also known as \"Data Execution Prevention\" (DEP) or \"Execute Disable\" (XD), triggers a processor security feature that allows a program to mark a piece of memory as non-executable. This helps mitigate memory corruption vulnerabilities by preventing an attacker from supplying direct shellcode in their exploit (because the exploit comes in the form of input data to the exploited program on a data segment, rather than on an executable code segment). Ensure that your tools are configured to mark your binaries as NX compatible, e.g. by passing /NXCOMPAT to the C/C++ linker."
              },
              "helpUri": "https://github.com/microsoft/binskim/blob/main/docs/BinSkimRules.md#rule-BA2016MarkImageAsNXCompatible",
              "help": {
                "text": "Binaries should be marked as NX compatible to help prevent execution of untrusted data as code. The NXCompat bit, also known as \"Data Execution Prevention\" (DEP) or \"Execute Disable\" (XD), triggers a processor security feature that allows a program to mark a piece of memory as non-executable. This helps mitigate memory corruption vulnerabilities by preventing an attacker from supplying direct shellcode in their exploit (because the exploit comes in the form of input data to the exploited program on a data segment, rather than on an executable code segment). Ensure that your tools are configured to mark your binaries as NX compatible, e.g. by passing /NXCOMPAT to the C/C++ linker."
              },
              "messageStrings": {
                "Pass": {
                  "text": "'{0}' is marked as NX compatible, helping to prevent attackers from executing code that is injected into data segments."
                },
                "Error": {
                  "text": "'{0}' is not marked NX compatible. The NXCompat bit, also known as \"Data Execution Prevention\" (DEP) or \"Execute Disable\" (XD), is a processor feature that allows a program to mark a piece of memory as non-executable. This helps mitigate memory corruption vulnerabilities by preventing an attacker from supplying direct shellcode in their exploit, because the exploit comes in the form of input data to the exploited program on a data segment, rather than on an executable code segment. To resolve this issue, ensure that your tools are configured to mark your binaries as NX compatible, e.g. by passing /NXCOMPAT to the C/C++ linker."
                },
                "NotApplicable_InvalidMetadata": {
                  "text": "'{0}' was not evaluated for check '{1}' as the analysis is not relevant based on observed metadata: {2}."
                }
              },
              "name": "MarkImageAsNXCompatible",
              "properties": {
                "equivalentBinScopeRuleReadableName": "NXCheck"
              }
            },
            {
              "id": "BA2018",
              "fullDescription": {
                "text": "X86 binaries should enable the SafeSEH mitigation to minimize exploitable memory corruption issues. SafeSEH makes it more difficult to exploit vulnerabilities that permit overwriting SEH control blocks on the stack, by verifying that the location to which a thrown SEH exception would jump is indeed defined as an exception handler in the source program (and not shellcode). To resolve this issue, supply the /SafeSEH flag on the linker command line. Note that you will need to configure your build system to supply this flag for x86 builds only, as the /SafeSEH flag is invalid when linking for ARM and x64."
              },
              "helpUri": "https://github.com/microsoft/binskim/blob/main/docs/BinSkimRules.md#rule-BA2018EnableSafeSEH",
              "help": {
                "text": "X86 binaries should enable the SafeSEH mitigation to minimize exploitable memory corruption issues. SafeSEH makes it more difficult to exploit vulnerabilities that permit overwriting SEH control blocks on the stack, by verifying that the location to which a thrown SEH exception would jump is indeed defined as an exception handler in the source program (and not shellcode). To resolve this issue, supply the /SafeSEH flag on the linker command line. Note that you will need to configure your build system to supply this flag for x86 builds only, as the /SafeSEH flag is invalid when linking for ARM and x64."
              },
              "messageStrings": {
                "Pass": {
                  "text": "'{0}' is an x86 binary that enables SafeSEH, a mitigation that verifies SEH exception jump targets are defined as exception handlers in the program (and not shellcode)."
                },
                "Pass_NoSEH": {
                  "text": "'{0}' is an x86 binary that does not use SEH, making it an invalid target for exploits that attempt to replace SEH jump targets with attacker-controlled shellcode."
                },
                "Error": {
                  "text": "'{0}' is an x86 binary which {1}, indicating that it does not enable the SafeSEH mitigation. SafeSEH makes it more difficult to exploit memory corruption vulnerabilities that can overwrite SEH control blocks on the stack, by verifying that the location to which a thrown SEH exception would jump is indeed defined as an exception handler in the source program (and not shellcode). To resolve this issue, supply the /SafeSEH flag on the linker command line. Note that you will need to configure your build system to supply this flag for x86 builds only, as the /SafeSEH flag is invalid when linking for ARM and x64."
                },
                "NotApplicable_InvalidMetadata": {
                  "text": "'{0}' was not evaluated for check '{1}' as the analysis is not relevant based on observed metadata: {2}."
                }
              },
              "name": "EnableSafeSEH",
              "properties": {
                "equivalentBinScopeRuleReadableName": "SafeSEHCheck"
              }
            },
            {
              "id": "BA2019",
              "fullDescription": {
                "text": "Code or data sections should not be marked as both shared and writable. Because these sections are shared across processes, this condition might permit a process with low privilege to alter memory in a higher privilege process. If you do not actually require that a section be both writable and shared, remove one or both of these attributes (by modifying your .DEF file, the appropriate linker /section switch arguments, etc.). If you must share common data across processes (for inter-process communication (IPC) or other purposes) use CreateFileMapping with proper security attributes or an actual IPC mechanism instead (COM, named pipes, LPC, etc.)."
              },
              "helpUri": "https://github.com/microsoft/binskim/blob/main/docs/BinSkimRules.md#rule-BA2019DoNotMarkWritableSectionsAsShared",
              "help": {
                "text": "Code or data sections should not be marked as both shared and writable. Because these sections are shared across processes, this condition might permit a process with low privilege to alter memory in a higher privilege process. If you do not actually require that a section be both writable and shared, remove one or both of these attributes (by modifying your .DEF file, the appropriate linker /section switch arguments, etc.). If you must share common data across processes (for inter-process communication (IPC) or other purposes) use CreateFileMapping with proper security attributes or an actual IPC mechanism instead (COM, named pipes, LPC, etc.)."
              },
              "messageStrings": {
                "Pass": {
                  "text": "'{0}' contains no data or code sections marked as both shared and writable, helping to prevent the exploitation of code vulnerabilities."
                },
                "Error": {
                  "text": "'{0}' contains one or more code or data sections ({1}) which are marked as both shared and writable. Because these sections are shared across processes, this condition might permit a process with low privilege to alter memory in a higher privilege process. If you do not actually require that a section be both writable and shared, remove one or both of these attributes (by modifying your .DEF file, the appropriate linker /section switch arguments, etc.). If you must share common data across processes (for inter-process communication (IPC) or other purposes) use CreateFileMapping with proper security attributes or an actual IPC mechanism instead (COM, named pipes, LPC, etc.)."
                },
                "NotApplicable_InvalidMetadata": {
                  "text": "'{0}' was not evaluated for check '{1}' as the analysis is not relevant based on observed metadata: {2}."
                }
              },
              "name": "DoNotMarkWritableSectionsAsShared",
              "properties": {
                "equivalentBinScopeRuleReadableName": "SharedSectionCheck"
              }
            },
            {
              "id": "BA2021",
              "fullDescription": {
                "text": "PE sections should not be marked as both writable and executable. This condition makes it easier for an attacker to exploit memory corruption vulnerabilities, as it may provide an attacker executable location(s) to inject shellcode. To resolve this issue, configure your tools to not emit memory sections that are writable and executable. For example, look for uses of /SECTION on the linker command line for C and C++ programs, or #pragma section in C and C++ source code, which mark a section with both attributes. Be sure to disable incremental linking in release builds, as this feature creates a writable and executable section named '.textbss' in order to function."
              },
              "helpUri": "https://github.com/microsoft/binskim/blob/main/docs/BinSkimRules.md#rule-BA2021DoNotMarkWritableSectionsAsExecutable",
              "help": {
                "text": "PE sections should not be marked as both writable and executable. This condition makes it easier for an attacker to exploit memory corruption vulnerabilities, as it may provide an attacker executable location(s) to inject shellcode. To resolve this issue, configure your tools to not emit memory sections that are writable and executable. For example, look for uses of /SECTION on the linker command line for C and C++ programs, or #pragma section in C and C++ source code, which mark a section with both attributes. Be sure to disable incremental linking in release builds, as this feature creates a writable and executable section named '.textbss' in order to function."
              },
              "messageStrings": {
                "Pass": {
                  "text": "'{0}' contains no data or code sections marked as both shared and executable, helping to prevent the exploitation of code vulnerabilities."
                },
                "Error": {
                  "text": "'{0}' contains PE section(s) ({1}) that are both writable and executable. Writable and executable memory segments make it easier for an attacker to exploit memory corruption vulnerabilities, because it may provide an attacker executable location(s) to inject shellcode. To resolve this issue, configure your tools to not emit memory sections that are writable and executable. For example, look for uses of /SECTION on the linker command line for C and C++ programs, or #pragma section in C and C++ source code, which mark a section with both attributes. Enabling incremental linking via the /INCREMENTAL argument (the default for Microsoft Visual Studio debug build) can also result in a writable and executable section named 'textbss'. For this case, disable incremental linking (or analyze an alternate build configuration that disables this feature) to resolve the problem."
                },
                "Error_UnexpectedSectionAligment": {
                  "text": "'{0}' has a section alignment ({1}) that is smaller than its page size ({2})."
                },
                "NotApplicable_InvalidMetadata": {
                  "text": "'{0}' was not evaluated for check '{1}' as the analysis is not relevant based on observed metadata: {2}."
                }
              },
              "name": "DoNotMarkWritableSectionsAsExecutable",
              "properties": {
                "equivalentBinScopeRuleReadableName": "WXCheck"
              }
            },
            {
              "id": "BA2022",
              "fullDescription": {
                "text": "Images should be correctly signed by trusted publishers using cryptographically secure signature algorithms. This rule invokes WinTrustVerify to validate that binary hash, signing and public key algorithms are secure and, where configurable, that key sizes meet acceptable size thresholds."
              },
              "helpUri": "https://github.com/microsoft/binskim/blob/main/docs/BinSkimRules.md#rule-BA2022SignSecurely",
              "help": {
                "text": "Images should be correctly signed by trusted publishers using cryptographically secure signature algorithms. This rule invokes WinTrustVerify to validate that binary hash, signing and public key algorithms are secure and, where configurable, that key sizes meet acceptable size thresholds."
              },
              "messageStrings": {
                "Pass": {
                  "text": "'{0}' appears to be signed with secure cryptographic algorithms. WinTrustVerify successfully validated the binary but did not attempt to validate certificate chaining or that the root certificate is trusted. The following digitial signature algorithms were detected: {1}"
                },
                "Error_BadSigningAlgorithm": {
                  "text": "'{0}' was signed exclusively with algorithms that WinTrustVerify has flagged as insecure. {1}"
                },
                "Error_DidNotVerify": {
                  "text": "'{0}' signing was flagged as insecure by WinTrustVerify with error code '{1}' ({2})"
                },
                "Error_WinTrustVerifyApiError": {
                  "text": "'{0}' signing could not be completely verified because '{1}' failed with error code: '{2}'."
                },
                "NotApplicable_InvalidMetadata": {
                  "text": "'{0}' was not evaluated for check '{1}' as the analysis is not relevant based on observed metadata: {2}."
                }
              },
              "name": "SignSecurely"
            },
            {
              "id": "BA2024",
              "fullDescription": {
                "text": "Application code should be compiled with the Spectre mitigations switch (/Qspectre) and toolsets that support it."
              },
              "helpUri": "https://github.com/microsoft/binskim/blob/main/docs/BinSkimRules.md#rule-BA2024EnableSpectreMitigations",
              "help": {
                "text": "Application code should be compiled with the Spectre mitigations switch (/Qspectre) and toolsets that support it."
              },
              "messageStrings": {
                "Warning": {
                  "text": "'{0}' was compiled with one or more modules that do not enable code generation mitigations for speculative execution side-channel attack (Spectre) vulnerabilities. Spectre attacks can compromise hardware-based isolation, allowing non-privileged users to retrieve potentially sensitive data from the CPU cache. To resolve the issue, provide the /Qspectre switch on the compiler command-line (or /d2guardspecload in cases where your compiler supports this switch and it is not possible to update to a toolset that supports /Qspectre). This warning should be addressed for code that operates on data that crosses a trust boundary and that can affect execution, such as parsing untrusted file inputs or processing query strings of a web request.\r\n{1}"
                },
                "Warning_OptimizationsDisabled": {
                  "text": "The following modules were compiled with optimizations disabled (/Od), a condition that disables Spectre mitigations:\r\n{0}"
                },
                "Warning_SpectreMitigationNotEnabled": {
                  "text": "The following modules were compiled with a toolset that supports /Qspectre but the switch was not enabled on the command-line:\r\n{0}"
                },
                "Warning_SpectreMitigationExplicitlyDisabled": {
                  "text": "The following modules were compiled with Spectre mitigations explicitly disabled:\r\n{0}"
                },
                "Pass": {
                  "text": "All linked modules '{0}' were compiled with mitigations enabled that help prevent Spectre (speculative execution side-channel attack) vulnerabilities."
                },
                "NotApplicable_InvalidMetadata": {
                  "text": "'{0}' was not evaluated for check '{1}' as the analysis is not relevant based on observed metadata: {2}."
                }
              },
              "name": "EnableSpectreMitigations"
            },
            {
              "id": "BA2025",
              "fullDescription": {
                "text": "Control-flow Enforcement Technology (CET) Shadow Stack is a computer processor feature that provides capabilities to defend against return-oriented programming (ROP) based malware attacks."
              },
              "helpUri": "https://github.com/microsoft/binskim/blob/main/docs/BinSkimRules.md#rule-BA2025EnableShadowStack",
              "help": {
                "text": "Control-flow Enforcement Technology (CET) Shadow Stack is a computer processor feature that provides capabilities to defend against return-oriented programming (ROP) based malware attacks."
              },
              "messageStrings": {
                "Pass": {
                  "text": "'{0}' enables the Control-flow Enforcement Technology (CET) Shadow Stack mitigation."
                },
                "Warning": {
                  "text": "'{0}' does not enable the Control-flow Enforcement Technology (CET) Shadow Stack mitigation. To resolve this issue, pass /CETCOMPAT on the linker command lines."
                },
                "NotApplicable_InvalidMetadata": {
                  "text": "'{0}' was not evaluated for check '{1}' as the analysis is not relevant based on observed metadata: {2}."
                }
              },
              "name": "EnableShadowStack"
            },
            {
              "id": "BA2026",
              "fullDescription": {
                "text": "/sdl enables a superset of the baseline security checks provided by /GS and overrides /GS-. By default, /sdl is off. /sdl- disables the additional security checks."
              },
              "helpUri": "https://github.com/microsoft/binskim/blob/main/docs/BinSkimRules.md#rule-BA2026EnableAdditionalSdlSecurityChecks",
              "help": {
                "text": "/sdl enables a superset of the baseline security checks provided by /GS and overrides /GS-. By default, /sdl is off. /sdl- disables the additional security checks."
              },
              "messageStrings": {
                "Pass": {
                  "text": "'{0}' is a Windows PE that was compiled with recommended Security Development Lifecycle (SDL) checks. These checks change security-relevant warnings into errors, and set additional secure code-generation features."
                },
                "Warning": {
                  "text": "'{0}' is a Windows PE that wasn't compiled with recommended Security Development Lifecycle (SDL) checks. As a result some critical compile-time and runtime checks may be disabled, increasing the possibility of an exploitable runtime issue. To resolve this problem, pass '/sdl' on the cl.exe command-line, set the 'SDL checks' property in the 'C/C++ -> General' Configuration property page, or explicitly set the 'SDLCheck' property in the project file (nested within a 'CLCompile' element) to 'true'."
                },
                "NotApplicable_InvalidMetadata": {
                  "text": "'{0}' was not evaluated for check '{1}' as the analysis is not relevant based on observed metadata: {2}."
                }
              },
              "name": "EnableAdditionalSdlSecurityChecks"
            },
            {
              "id": "BA2027",
              "fullDescription": {
                "text": "The '/std' setting enables supported C and C++ language features from the specified version of the C or C++ language standard. Compile using current dialects enables current standard-specific features and behavior."
              },
              "helpUri": "https://github.com/microsoft/binskim/blob/main/docs/BinSkimRules.md#rule-BA2027CompileUsingCurrentDialects",
              "help": {
                "text": "The '/std' setting enables supported C and C++ language features from the specified version of the C or C++ language standard. Compile using current dialects enables current standard-specific features and behavior."
              },
              "messageStrings": {
                "Pass": {
                  "text": "'{0}' is a Windows PE that was compiled with current dialects. Compile using current dialects enables current standard-specific features and behavior."
                },
                "Warning": {
                  "text": "'{0}' is a Windows PE that wasn't compiled with current dialects. Compile using current dialects enables current standard-specific features and behavior. To resolve this problem, pass version 17 or later on the cl.exe command-line, e.g. '/std:c++17' for C++ and '/std:c17' for C or set the corresponding 'Language Standard' property in the 'C/C++ -> General' Configuration property page.\r\nThe following modules were not compiled with current dialects:\r\n{1}"
                },
                "NotApplicable_InvalidMetadata": {
                  "text": "'{0}' was not evaluated for check '{1}' as the analysis is not relevant based on observed metadata: {2}."
                }
              },
              "name": "CompileUsingCurrentDialects"
            }
          ],
          "properties": {
            "Comments": "A security and correctness analyzer for portable executable and MSIL formats."
          }
        }
      },
      "invocations": [
        {
          "executionSuccessful": true
        }
      ],
      "artifacts": [
        {
          "location": {
            "uri": "file:///Z:/src/Test.FunctionalTests.BinSkim.Driver/BaselineTestsData/Native_x86_VS2019_SDL_Enabled.exe"
          },
          "hashes": {
            "md5": "5E07B264A8F2212B9F229501C0E825D6",
            "sha-1": "A1DDB973CAE6860E203A967A9EBD24AC71104FD0",
            "sha-256": "491D0D934203297A70F931C862D8F872D6837D9B8007E9C32ECAD8CD85E56956"
          }
        }
      ],
      "columnKind": "utf16CodeUnits"
    }
  ]
}<|MERGE_RESOLUTION|>--- conflicted
+++ resolved
@@ -245,7 +245,7 @@
           ]
         },
         {
-          "ruleId": "BA3012",
+          "ruleId": "BA3030",
           "ruleIndex": 10,
           "kind": "notApplicable",
           "level": "none",
@@ -253,30 +253,6 @@
             "id": "NotApplicable_InvalidMetadata",
             "arguments": [
               "Native_x86_VS2019_SDL_Enabled.exe",
-              "DwarfCompileUsingCurrentDialects",
-              "image is not an ELF binary"
-            ]
-          },
-          "locations": [
-            {
-              "physicalLocation": {
-                "artifactLocation": {
-                  "uri": "file:///Z:/src/Test.FunctionalTests.BinSkim.Driver/BaselineTestsData/Native_x86_VS2019_SDL_Enabled.exe",
-                  "index": 0
-                }
-              }
-            }
-          ]
-        },
-        {
-          "ruleId": "BA3030",
-          "ruleIndex": 11,
-          "kind": "notApplicable",
-          "level": "none",
-          "message": {
-            "id": "NotApplicable_InvalidMetadata",
-            "arguments": [
-              "Native_x86_VS2019_SDL_Enabled.exe",
               "UseCheckedFunctionsWithGcc",
               "image is not an ELF binary"
             ]
@@ -293,10 +269,6 @@
           ]
         },
         {
-<<<<<<< HEAD
-          "ruleId": "BA2002",
-          "ruleIndex": 12,
-=======
           "ruleId": "BA5001",
           "ruleIndex": 11,
           "kind": "notApplicable",
@@ -347,7 +319,6 @@
         {
           "ruleId": "BA2002",
           "ruleIndex": 13,
->>>>>>> c4a2a4bf
           "kind": "pass",
           "level": "none",
           "message": {
@@ -369,11 +340,7 @@
         },
         {
           "ruleId": "BA2004",
-<<<<<<< HEAD
-          "ruleIndex": 13,
-=======
           "ruleIndex": 14,
->>>>>>> c4a2a4bf
           "message": {
             "id": "Warning_NativeWithInsecureStaticLibraryCompilands",
             "arguments": [
@@ -394,11 +361,7 @@
         },
         {
           "ruleId": "BA2004",
-<<<<<<< HEAD
-          "ruleIndex": 13,
-=======
           "ruleIndex": 14,
->>>>>>> c4a2a4bf
           "level": "error",
           "message": {
             "id": "Error_NativeWithInsecureDirectCompilands",
@@ -420,11 +383,7 @@
         },
         {
           "ruleId": "BA2005",
-<<<<<<< HEAD
-          "ruleIndex": 14,
-=======
           "ruleIndex": 15,
->>>>>>> c4a2a4bf
           "kind": "pass",
           "level": "none",
           "message": {
@@ -446,11 +405,7 @@
         },
         {
           "ruleId": "BA2006",
-<<<<<<< HEAD
-          "ruleIndex": 15,
-=======
           "ruleIndex": 16,
->>>>>>> c4a2a4bf
           "kind": "pass",
           "level": "none",
           "message": {
@@ -473,11 +428,7 @@
         },
         {
           "ruleId": "BA2007",
-<<<<<<< HEAD
-          "ruleIndex": 16,
-=======
           "ruleIndex": 17,
->>>>>>> c4a2a4bf
           "kind": "pass",
           "level": "none",
           "message": {
@@ -500,11 +451,7 @@
         },
         {
           "ruleId": "BA2008",
-<<<<<<< HEAD
-          "ruleIndex": 17,
-=======
           "ruleIndex": 18,
->>>>>>> c4a2a4bf
           "level": "error",
           "message": {
             "id": "Error",
@@ -525,11 +472,7 @@
         },
         {
           "ruleId": "BA2009",
-<<<<<<< HEAD
-          "ruleIndex": 18,
-=======
           "ruleIndex": 19,
->>>>>>> c4a2a4bf
           "kind": "pass",
           "level": "none",
           "message": {
@@ -551,11 +494,7 @@
         },
         {
           "ruleId": "BA2010",
-<<<<<<< HEAD
-          "ruleIndex": 19,
-=======
           "ruleIndex": 20,
->>>>>>> c4a2a4bf
           "kind": "pass",
           "level": "none",
           "message": {
@@ -577,11 +516,7 @@
         },
         {
           "ruleId": "BA2011",
-<<<<<<< HEAD
-          "ruleIndex": 20,
-=======
           "ruleIndex": 21,
->>>>>>> c4a2a4bf
           "kind": "pass",
           "level": "none",
           "message": {
@@ -603,11 +538,7 @@
         },
         {
           "ruleId": "BA2012",
-<<<<<<< HEAD
-          "ruleIndex": 21,
-=======
           "ruleIndex": 22,
->>>>>>> c4a2a4bf
           "kind": "pass",
           "level": "none",
           "message": {
@@ -629,11 +560,7 @@
         },
         {
           "ruleId": "BA2013",
-<<<<<<< HEAD
-          "ruleIndex": 22,
-=======
           "ruleIndex": 23,
->>>>>>> c4a2a4bf
           "kind": "pass",
           "level": "none",
           "message": {
@@ -655,11 +582,7 @@
         },
         {
           "ruleId": "BA2014",
-<<<<<<< HEAD
-          "ruleIndex": 23,
-=======
           "ruleIndex": 24,
->>>>>>> c4a2a4bf
           "kind": "pass",
           "level": "none",
           "message": {
@@ -681,11 +604,7 @@
         },
         {
           "ruleId": "BA2016",
-<<<<<<< HEAD
-          "ruleIndex": 24,
-=======
           "ruleIndex": 25,
->>>>>>> c4a2a4bf
           "kind": "pass",
           "level": "none",
           "message": {
@@ -707,11 +626,7 @@
         },
         {
           "ruleId": "BA2018",
-<<<<<<< HEAD
-          "ruleIndex": 25,
-=======
           "ruleIndex": 26,
->>>>>>> c4a2a4bf
           "level": "error",
           "message": {
             "id": "Error",
@@ -733,11 +648,7 @@
         },
         {
           "ruleId": "BA2019",
-<<<<<<< HEAD
-          "ruleIndex": 26,
-=======
           "ruleIndex": 27,
->>>>>>> c4a2a4bf
           "kind": "pass",
           "level": "none",
           "message": {
@@ -759,11 +670,7 @@
         },
         {
           "ruleId": "BA2021",
-<<<<<<< HEAD
-          "ruleIndex": 27,
-=======
           "ruleIndex": 28,
->>>>>>> c4a2a4bf
           "level": "error",
           "message": {
             "id": "Error",
@@ -785,11 +692,7 @@
         },
         {
           "ruleId": "BA2022",
-<<<<<<< HEAD
-          "ruleIndex": 28,
-=======
           "ruleIndex": 29,
->>>>>>> c4a2a4bf
           "kind": "notApplicable",
           "level": "none",
           "message": {
@@ -813,11 +716,7 @@
         },
         {
           "ruleId": "BA2024",
-<<<<<<< HEAD
-          "ruleIndex": 29,
-=======
           "ruleIndex": 30,
->>>>>>> c4a2a4bf
           "message": {
             "id": "Warning",
             "arguments": [
@@ -838,11 +737,7 @@
         },
         {
           "ruleId": "BA2025",
-<<<<<<< HEAD
-          "ruleIndex": 30,
-=======
           "ruleIndex": 31,
->>>>>>> c4a2a4bf
           "message": {
             "id": "Warning",
             "arguments": [
@@ -862,38 +757,13 @@
         },
         {
           "ruleId": "BA2026",
-<<<<<<< HEAD
-          "ruleIndex": 31,
-=======
           "ruleIndex": 32,
->>>>>>> c4a2a4bf
           "kind": "pass",
           "level": "none",
           "message": {
             "id": "Pass",
             "arguments": [
               "Native_x86_VS2019_SDL_Enabled.exe"
-            ]
-          },
-          "locations": [
-            {
-              "physicalLocation": {
-                "artifactLocation": {
-                  "uri": "file:///Z:/src/Test.FunctionalTests.BinSkim.Driver/BaselineTestsData/Native_x86_VS2019_SDL_Enabled.exe",
-                  "index": 0
-                }
-              }
-            }
-          ]
-        },
-        {
-          "ruleId": "BA2027",
-          "ruleIndex": 32,
-          "message": {
-            "id": "Warning",
-            "arguments": [
-              "Native_x86_VS2019_SDL_Enabled.exe",
-              "Library: Native_x64_VS2019.obj, Language: Cxx, Version: NotSet\r\n"
             ]
           },
           "locations": [
@@ -1152,28 +1022,6 @@
               "name": "EnableBindNow"
             },
             {
-              "id": "BA3012",
-              "fullDescription": {
-                "text": "The '/std' setting enables supported C and C++ language features from the specified version of the C or C++ language standard. Compile using current dialects enables current standard-specific features and behavior."
-              },
-              "helpUri": "https://github.com/microsoft/binskim/blob/main/docs/BinSkimRules.md#rule-BA3012DwarfCompileUsingCurrentDialects",
-              "help": {
-                "text": "The '/std' setting enables supported C and C++ language features from the specified version of the C or C++ language standard. Compile using current dialects enables current standard-specific features and behavior."
-              },
-              "messageStrings": {
-                "Pass": {
-                  "text": "'{0}' was compiled with current dialects. Compile using current dialects enables current standard-specific features and behavior."
-                },
-                "Warning": {
-                  "text": "'{0}' was not compiled with current dialects. Compile using current dialects enables current standard-specific features and behavior. To resolve this problem, compiling with the compiler flags /std with version 17 or later, e.g. '/std:c++17' for C++ and '/std:c17' for C."
-                },
-                "NotApplicable_InvalidMetadata": {
-                  "text": "'{0}' was not evaluated for check '{1}' as the analysis is not relevant based on observed metadata: {2}."
-                }
-              },
-              "name": "DwarfCompileUsingCurrentDialects"
-            },
-            {
               "id": "BA3030",
               "fullDescription": {
                 "text": "GCC can automatically replace unsafe functions with checked variants when it can statically determine the length of a buffer or string. In the case of an overflow, the checked version will safely exit the program (rather than potentially allowing an exploit). This feature can be enabled by passing '-DFortify_Source=2' when optimization level 2 is enabled ('-O2')."
@@ -1795,28 +1643,6 @@
                 }
               },
               "name": "EnableAdditionalSdlSecurityChecks"
-            },
-            {
-              "id": "BA2027",
-              "fullDescription": {
-                "text": "The '/std' setting enables supported C and C++ language features from the specified version of the C or C++ language standard. Compile using current dialects enables current standard-specific features and behavior."
-              },
-              "helpUri": "https://github.com/microsoft/binskim/blob/main/docs/BinSkimRules.md#rule-BA2027CompileUsingCurrentDialects",
-              "help": {
-                "text": "The '/std' setting enables supported C and C++ language features from the specified version of the C or C++ language standard. Compile using current dialects enables current standard-specific features and behavior."
-              },
-              "messageStrings": {
-                "Pass": {
-                  "text": "'{0}' is a Windows PE that was compiled with current dialects. Compile using current dialects enables current standard-specific features and behavior."
-                },
-                "Warning": {
-                  "text": "'{0}' is a Windows PE that wasn't compiled with current dialects. Compile using current dialects enables current standard-specific features and behavior. To resolve this problem, pass version 17 or later on the cl.exe command-line, e.g. '/std:c++17' for C++ and '/std:c17' for C or set the corresponding 'Language Standard' property in the 'C/C++ -> General' Configuration property page.\r\nThe following modules were not compiled with current dialects:\r\n{1}"
-                },
-                "NotApplicable_InvalidMetadata": {
-                  "text": "'{0}' was not evaluated for check '{1}' as the analysis is not relevant based on observed metadata: {2}."
-                }
-              },
-              "name": "CompileUsingCurrentDialects"
             }
           ],
           "properties": {
