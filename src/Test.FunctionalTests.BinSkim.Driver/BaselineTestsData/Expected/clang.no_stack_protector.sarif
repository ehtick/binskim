--- conflicted
+++ resolved
@@ -1,1755 +1,1634 @@
-﻿{
-  "$schema": "https://schemastore.azurewebsites.net/schemas/json/sarif-2.1.0-rtm.5.json",
-  "version": "2.1.0",
-  "runs": [
-    {
-      "results": [
-        {
-          "ruleId": "BA2001",
-          "ruleIndex": 0,
-          "kind": "notApplicable",
-          "level": "none",
-          "message": {
-            "id": "NotApplicable_InvalidMetadata",
-            "arguments": [
-              "clang.no_stack_protector",
-              "LoadImageAboveFourGigabyteAddress",
-              "image is not a PE binary"
-            ]
-          },
-          "locations": [
-            {
-              "physicalLocation": {
-                "artifactLocation": {
-                  "uri": "file:///Z:/src/Test.FunctionalTests.BinSkim.Driver/BaselineTestsData/clang.no_stack_protector",
-                  "index": 0
-                }
-              }
-            }
-          ]
-        },
-        {
-          "ruleId": "BA2002",
-          "ruleIndex": 1,
-          "kind": "notApplicable",
-          "level": "none",
-          "message": {
-            "id": "NotApplicable_InvalidMetadata",
-            "arguments": [
-              "clang.no_stack_protector",
-              "DoNotIncorporateVulnerableDependencies",
-              "image is not a PE binary"
-            ]
-          },
-          "locations": [
-            {
-              "physicalLocation": {
-                "artifactLocation": {
-                  "uri": "file:///Z:/src/Test.FunctionalTests.BinSkim.Driver/BaselineTestsData/clang.no_stack_protector",
-                  "index": 0
-                }
-              }
-            }
-          ]
-        },
-        {
-          "ruleId": "BA2004",
-          "ruleIndex": 2,
-          "kind": "notApplicable",
-          "level": "none",
-          "message": {
-            "id": "NotApplicable_InvalidMetadata",
-            "arguments": [
-              "clang.no_stack_protector",
-              "EnableSecureSourceCodeHashing",
-              "image is not a PE binary"
-            ]
-          },
-          "locations": [
-            {
-              "physicalLocation": {
-                "artifactLocation": {
-                  "uri": "file:///Z:/src/Test.FunctionalTests.BinSkim.Driver/BaselineTestsData/clang.no_stack_protector",
-                  "index": 0
-                }
-              }
-            }
-          ]
-        },
-        {
-          "ruleId": "BA2005",
-          "ruleIndex": 3,
-          "kind": "notApplicable",
-          "level": "none",
-          "message": {
-            "id": "NotApplicable_InvalidMetadata",
-            "arguments": [
-              "clang.no_stack_protector",
-              "DoNotShipVulnerableBinaries",
-              "image is not a PE binary"
-            ]
-          },
-          "locations": [
-            {
-              "physicalLocation": {
-                "artifactLocation": {
-                  "uri": "file:///Z:/src/Test.FunctionalTests.BinSkim.Driver/BaselineTestsData/clang.no_stack_protector",
-                  "index": 0
-                }
-              }
-            }
-          ]
-        },
-        {
-          "ruleId": "BA2006",
-          "ruleIndex": 4,
-          "kind": "notApplicable",
-          "level": "none",
-          "message": {
-            "id": "NotApplicable_InvalidMetadata",
-            "arguments": [
-              "clang.no_stack_protector",
-              "BuildWithSecureTools",
-              "image is not a PE binary"
-            ]
-          },
-          "locations": [
-            {
-              "physicalLocation": {
-                "artifactLocation": {
-                  "uri": "file:///Z:/src/Test.FunctionalTests.BinSkim.Driver/BaselineTestsData/clang.no_stack_protector",
-                  "index": 0
-                }
-              }
-            }
-          ]
-        },
-        {
-          "ruleId": "BA2007",
-          "ruleIndex": 5,
-          "kind": "notApplicable",
-          "level": "none",
-          "message": {
-            "id": "NotApplicable_InvalidMetadata",
-            "arguments": [
-              "clang.no_stack_protector",
-              "EnableCriticalCompilerWarnings",
-              "image is not a PE binary"
-            ]
-          },
-          "locations": [
-            {
-              "physicalLocation": {
-                "artifactLocation": {
-                  "uri": "file:///Z:/src/Test.FunctionalTests.BinSkim.Driver/BaselineTestsData/clang.no_stack_protector",
-                  "index": 0
-                }
-              }
-            }
-          ]
-        },
-        {
-          "ruleId": "BA2008",
-          "ruleIndex": 6,
-          "kind": "notApplicable",
-          "level": "none",
-          "message": {
-            "id": "NotApplicable_InvalidMetadata",
-            "arguments": [
-              "clang.no_stack_protector",
-              "EnableControlFlowGuard",
-              "image is not a PE binary"
-            ]
-          },
-          "locations": [
-            {
-              "physicalLocation": {
-                "artifactLocation": {
-                  "uri": "file:///Z:/src/Test.FunctionalTests.BinSkim.Driver/BaselineTestsData/clang.no_stack_protector",
-                  "index": 0
-                }
-              }
-            }
-          ]
-        },
-        {
-          "ruleId": "BA2009",
-          "ruleIndex": 7,
-          "kind": "notApplicable",
-          "level": "none",
-          "message": {
-            "id": "NotApplicable_InvalidMetadata",
-            "arguments": [
-              "clang.no_stack_protector",
-              "EnableAddressSpaceLayoutRandomization",
-              "image is not a PE binary"
-            ]
-          },
-          "locations": [
-            {
-              "physicalLocation": {
-                "artifactLocation": {
-                  "uri": "file:///Z:/src/Test.FunctionalTests.BinSkim.Driver/BaselineTestsData/clang.no_stack_protector",
-                  "index": 0
-                }
-              }
-            }
-          ]
-        },
-        {
-          "ruleId": "BA2010",
-          "ruleIndex": 8,
-          "kind": "notApplicable",
-          "level": "none",
-          "message": {
-            "id": "NotApplicable_InvalidMetadata",
-            "arguments": [
-              "clang.no_stack_protector",
-              "DoNotMarkImportsSectionAsExecutable",
-              "image is not a PE binary"
-            ]
-          },
-          "locations": [
-            {
-              "physicalLocation": {
-                "artifactLocation": {
-                  "uri": "file:///Z:/src/Test.FunctionalTests.BinSkim.Driver/BaselineTestsData/clang.no_stack_protector",
-                  "index": 0
-                }
-              }
-            }
-          ]
-        },
-        {
-          "ruleId": "BA2011",
-          "ruleIndex": 9,
-          "kind": "notApplicable",
-          "level": "none",
-          "message": {
-            "id": "NotApplicable_InvalidMetadata",
-            "arguments": [
-              "clang.no_stack_protector",
-              "EnableStackProtection",
-              "image is not a PE binary"
-            ]
-          },
-          "locations": [
-            {
-              "physicalLocation": {
-                "artifactLocation": {
-                  "uri": "file:///Z:/src/Test.FunctionalTests.BinSkim.Driver/BaselineTestsData/clang.no_stack_protector",
-                  "index": 0
-                }
-              }
-            }
-          ]
-        },
-        {
-          "ruleId": "BA2012",
-          "ruleIndex": 10,
-          "kind": "notApplicable",
-          "level": "none",
-          "message": {
-            "id": "NotApplicable_InvalidMetadata",
-            "arguments": [
-              "clang.no_stack_protector",
-              "DoNotModifyStackProtectionCookie",
-              "image is not a PE binary"
-            ]
-          },
-          "locations": [
-            {
-              "physicalLocation": {
-                "artifactLocation": {
-                  "uri": "file:///Z:/src/Test.FunctionalTests.BinSkim.Driver/BaselineTestsData/clang.no_stack_protector",
-                  "index": 0
-                }
-              }
-            }
-          ]
-        },
-        {
-          "ruleId": "BA2013",
-          "ruleIndex": 11,
-          "kind": "notApplicable",
-          "level": "none",
-          "message": {
-            "id": "NotApplicable_InvalidMetadata",
-            "arguments": [
-              "clang.no_stack_protector",
-              "InitializeStackProtection",
-              "image is not a PE binary"
-            ]
-          },
-          "locations": [
-            {
-              "physicalLocation": {
-                "artifactLocation": {
-                  "uri": "file:///Z:/src/Test.FunctionalTests.BinSkim.Driver/BaselineTestsData/clang.no_stack_protector",
-                  "index": 0
-                }
-              }
-            }
-          ]
-        },
-        {
-          "ruleId": "BA2014",
-          "ruleIndex": 12,
-          "kind": "notApplicable",
-          "level": "none",
-          "message": {
-            "id": "NotApplicable_InvalidMetadata",
-            "arguments": [
-              "clang.no_stack_protector",
-              "DoNotDisableStackProtectionForFunctions",
-              "image is not a PE binary"
-            ]
-          },
-          "locations": [
-            {
-              "physicalLocation": {
-                "artifactLocation": {
-                  "uri": "file:///Z:/src/Test.FunctionalTests.BinSkim.Driver/BaselineTestsData/clang.no_stack_protector",
-                  "index": 0
-                }
-              }
-            }
-          ]
-        },
-        {
-          "ruleId": "BA2015",
-          "ruleIndex": 13,
-          "kind": "notApplicable",
-          "level": "none",
-          "message": {
-            "id": "NotApplicable_InvalidMetadata",
-            "arguments": [
-              "clang.no_stack_protector",
-              "EnableHighEntropyVirtualAddresses",
-              "image is not a PE binary"
-            ]
-          },
-          "locations": [
-            {
-              "physicalLocation": {
-                "artifactLocation": {
-                  "uri": "file:///Z:/src/Test.FunctionalTests.BinSkim.Driver/BaselineTestsData/clang.no_stack_protector",
-                  "index": 0
-                }
-              }
-            }
-          ]
-        },
-        {
-          "ruleId": "BA2016",
-          "ruleIndex": 14,
-          "kind": "notApplicable",
-          "level": "none",
-          "message": {
-            "id": "NotApplicable_InvalidMetadata",
-            "arguments": [
-              "clang.no_stack_protector",
-              "MarkImageAsNXCompatible",
-              "image is not a PE binary"
-            ]
-          },
-          "locations": [
-            {
-              "physicalLocation": {
-                "artifactLocation": {
-                  "uri": "file:///Z:/src/Test.FunctionalTests.BinSkim.Driver/BaselineTestsData/clang.no_stack_protector",
-                  "index": 0
-                }
-              }
-            }
-          ]
-        },
-        {
-          "ruleId": "BA2018",
-          "ruleIndex": 15,
-          "kind": "notApplicable",
-          "level": "none",
-          "message": {
-            "id": "NotApplicable_InvalidMetadata",
-            "arguments": [
-              "clang.no_stack_protector",
-              "EnableSafeSEH",
-              "image is not a PE binary"
-            ]
-          },
-          "locations": [
-            {
-              "physicalLocation": {
-                "artifactLocation": {
-                  "uri": "file:///Z:/src/Test.FunctionalTests.BinSkim.Driver/BaselineTestsData/clang.no_stack_protector",
-                  "index": 0
-                }
-              }
-            }
-          ]
-        },
-        {
-          "ruleId": "BA2019",
-          "ruleIndex": 16,
-          "kind": "notApplicable",
-          "level": "none",
-          "message": {
-            "id": "NotApplicable_InvalidMetadata",
-            "arguments": [
-              "clang.no_stack_protector",
-              "DoNotMarkWritableSectionsAsShared",
-              "image is not a PE binary"
-            ]
-          },
-          "locations": [
-            {
-              "physicalLocation": {
-                "artifactLocation": {
-                  "uri": "file:///Z:/src/Test.FunctionalTests.BinSkim.Driver/BaselineTestsData/clang.no_stack_protector",
-                  "index": 0
-                }
-              }
-            }
-          ]
-        },
-        {
-          "ruleId": "BA2021",
-          "ruleIndex": 17,
-          "kind": "notApplicable",
-          "level": "none",
-          "message": {
-            "id": "NotApplicable_InvalidMetadata",
-            "arguments": [
-              "clang.no_stack_protector",
-              "DoNotMarkWritableSectionsAsExecutable",
-              "image is not a PE binary"
-            ]
-          },
-          "locations": [
-            {
-              "physicalLocation": {
-                "artifactLocation": {
-                  "uri": "file:///Z:/src/Test.FunctionalTests.BinSkim.Driver/BaselineTestsData/clang.no_stack_protector",
-                  "index": 0
-                }
-              }
-            }
-          ]
-        },
-        {
-          "ruleId": "BA2022",
-          "ruleIndex": 18,
-          "kind": "notApplicable",
-          "level": "none",
-          "message": {
-            "id": "NotApplicable_InvalidMetadata",
-            "arguments": [
-              "clang.no_stack_protector",
-              "SignSecurely",
-              "image is not a PE binary"
-            ]
-          },
-          "locations": [
-            {
-              "physicalLocation": {
-                "artifactLocation": {
-                  "uri": "file:///Z:/src/Test.FunctionalTests.BinSkim.Driver/BaselineTestsData/clang.no_stack_protector",
-                  "index": 0
-                }
-              }
-            }
-          ]
-        },
-        {
-          "ruleId": "BA2024",
-          "ruleIndex": 19,
-          "kind": "notApplicable",
-          "level": "none",
-          "message": {
-            "id": "NotApplicable_InvalidMetadata",
-            "arguments": [
-              "clang.no_stack_protector",
-              "EnableSpectreMitigations",
-              "image is not a PE binary"
-            ]
-          },
-          "locations": [
-            {
-              "physicalLocation": {
-                "artifactLocation": {
-                  "uri": "file:///Z:/src/Test.FunctionalTests.BinSkim.Driver/BaselineTestsData/clang.no_stack_protector",
-                  "index": 0
-                }
-              }
-            }
-          ]
-        },
-        {
-          "ruleId": "BA2025",
-          "ruleIndex": 20,
-          "kind": "notApplicable",
-          "level": "none",
-          "message": {
-            "id": "NotApplicable_InvalidMetadata",
-            "arguments": [
-              "clang.no_stack_protector",
-              "EnableShadowStack",
-              "image is not a PE binary"
-            ]
-          },
-          "locations": [
-            {
-              "physicalLocation": {
-                "artifactLocation": {
-                  "uri": "file:///Z:/src/Test.FunctionalTests.BinSkim.Driver/BaselineTestsData/clang.no_stack_protector",
-                  "index": 0
-                }
-              }
-            }
-          ]
-        },
-        {
-          "ruleId": "BA2026",
-          "ruleIndex": 21,
-          "kind": "notApplicable",
-          "level": "none",
-          "message": {
-            "id": "NotApplicable_InvalidMetadata",
-            "arguments": [
-              "clang.no_stack_protector",
-              "EnableAdditionalSdlSecurityChecks",
-              "image is not a PE binary"
-            ]
-          },
-          "locations": [
-            {
-              "physicalLocation": {
-                "artifactLocation": {
-                  "uri": "file:///Z:/src/Test.FunctionalTests.BinSkim.Driver/BaselineTestsData/clang.no_stack_protector",
-                  "index": 0
-                }
-              }
-            }
-          ]
-        },
-        {
-<<<<<<< HEAD
-          "ruleId": "BA2027",
-=======
-          "ruleId": "BA3003",
->>>>>>> c4a2a4bf
-          "ruleIndex": 22,
-          "kind": "notApplicable",
-          "level": "none",
-          "message": {
-            "id": "NotApplicable_InvalidMetadata",
-            "arguments": [
-              "clang.no_stack_protector",
-<<<<<<< HEAD
-              "CompileUsingCurrentDialects",
-              "image is not a PE binary"
-            ]
-          },
-          "locations": [
-            {
-              "physicalLocation": {
-                "artifactLocation": {
-                  "uri": "file:///Z:/src/Test.FunctionalTests.BinSkim.Driver/BaselineTestsData/clang.no_stack_protector",
-                  "index": 0
-                }
-              }
-            }
-          ]
-        },
-        {
-          "ruleId": "BA3005",
-          "ruleIndex": 23,
-          "kind": "notApplicable",
-          "level": "none",
-          "message": {
-            "id": "NotApplicable_InvalidMetadata",
-            "arguments": [
-              "clang.no_stack_protector",
-              "EnableStackClashProtection",
-=======
-              "EnableStackProtector",
->>>>>>> c4a2a4bf
-              "not compiled solely with gcc"
-            ]
-          },
-          "locations": [
-            {
-              "physicalLocation": {
-                "artifactLocation": {
-                  "uri": "file:///Z:/src/Test.FunctionalTests.BinSkim.Driver/BaselineTestsData/clang.no_stack_protector",
-                  "index": 0
-                }
-              }
-            }
-          ]
-        },
-        {
-<<<<<<< HEAD
-          "ruleId": "BA3012",
-          "ruleIndex": 24,
-          "kind": "notApplicable",
-          "level": "none",
-          "message": {
-            "id": "NotApplicable_InvalidMetadata",
-            "arguments": [
-              "clang.no_stack_protector",
-              "DwarfCompileUsingCurrentDialects",
-              "not compiled solely with gcc"
-            ]
-          },
-          "locations": [
-            {
-              "physicalLocation": {
-                "artifactLocation": {
-                  "uri": "file:///Z:/src/Test.FunctionalTests.BinSkim.Driver/BaselineTestsData/clang.no_stack_protector",
-                  "index": 0
-                }
-              }
-            }
-          ]
-        },
-        {
-          "ruleId": "BA3030",
-          "ruleIndex": 25,
-=======
-          "ruleId": "BA3005",
-          "ruleIndex": 23,
->>>>>>> c4a2a4bf
-          "kind": "notApplicable",
-          "level": "none",
-          "message": {
-            "id": "NotApplicable_InvalidMetadata",
-            "arguments": [
-              "clang.no_stack_protector",
-              "EnableStackClashProtection",
-              "not compiled solely with gcc"
-            ]
-          },
-          "locations": [
-            {
-              "physicalLocation": {
-                "artifactLocation": {
-                  "uri": "file:///Z:/src/Test.FunctionalTests.BinSkim.Driver/BaselineTestsData/clang.no_stack_protector",
-                  "index": 0
-                }
-              }
-            }
-          ]
-        },
-        {
-<<<<<<< HEAD
-          "ruleId": "BA3001",
-          "ruleIndex": 26,
-          "level": "error",
-=======
-          "ruleId": "BA3030",
-          "ruleIndex": 24,
-          "kind": "notApplicable",
-          "level": "none",
->>>>>>> c4a2a4bf
-          "message": {
-            "id": "NotApplicable_InvalidMetadata",
-            "arguments": [
-              "clang.no_stack_protector",
-              "UseCheckedFunctionsWithGcc",
-              "not compiled solely with gcc"
-            ]
-          },
-          "locations": [
-            {
-              "physicalLocation": {
-                "artifactLocation": {
-                  "uri": "file:///Z:/src/Test.FunctionalTests.BinSkim.Driver/BaselineTestsData/clang.no_stack_protector",
-                  "index": 0
-                }
-              }
-            }
-          ]
-        },
-        {
-<<<<<<< HEAD
-          "ruleId": "BA3002",
-          "ruleIndex": 27,
-          "kind": "pass",
-=======
-          "ruleId": "BA5001",
-          "ruleIndex": 25,
-          "kind": "notApplicable",
->>>>>>> c4a2a4bf
-          "level": "none",
-          "message": {
-            "id": "NotApplicable_InvalidMetadata",
-            "arguments": [
-              "clang.no_stack_protector",
-              "EnablePositionIndependentExecutableMachO",
-              "image is not a MachO binary"
-            ]
-          },
-          "locations": [
-            {
-              "physicalLocation": {
-                "artifactLocation": {
-                  "uri": "file:///Z:/src/Test.FunctionalTests.BinSkim.Driver/BaselineTestsData/clang.no_stack_protector",
-                  "index": 0
-                }
-              }
-            }
-          ]
-        },
-        {
-<<<<<<< HEAD
-          "ruleId": "BA3003",
-          "ruleIndex": 28,
-=======
-          "ruleId": "BA5002",
-          "ruleIndex": 26,
-          "kind": "notApplicable",
-          "level": "none",
-          "message": {
-            "id": "NotApplicable_InvalidMetadata",
-            "arguments": [
-              "clang.no_stack_protector",
-              "DoNotAllowExecutableStack",
-              "image is not a MachO binary"
-            ]
-          },
-          "locations": [
-            {
-              "physicalLocation": {
-                "artifactLocation": {
-                  "uri": "file:///Z:/src/Test.FunctionalTests.BinSkim.Driver/BaselineTestsData/clang.no_stack_protector",
-                  "index": 0
-                }
-              }
-            }
-          ]
-        },
-        {
-          "ruleId": "BA3001",
-          "ruleIndex": 27,
->>>>>>> c4a2a4bf
-          "level": "error",
-          "message": {
-            "id": "Error",
-            "arguments": [
-              "clang.no_stack_protector"
-            ]
-          },
-          "locations": [
-            {
-              "physicalLocation": {
-                "artifactLocation": {
-                  "uri": "file:///Z:/src/Test.FunctionalTests.BinSkim.Driver/BaselineTestsData/clang.no_stack_protector",
-                  "index": 0
-                }
-              }
-            }
-          ]
-        },
-        {
-          "ruleId": "BA3002",
-          "ruleIndex": 28,
-          "kind": "pass",
-          "level": "none",
-          "message": {
-            "id": "Pass",
-            "arguments": [
-              "clang.no_stack_protector"
-            ]
-          },
-          "locations": [
-            {
-              "physicalLocation": {
-                "artifactLocation": {
-                  "uri": "file:///Z:/src/Test.FunctionalTests.BinSkim.Driver/BaselineTestsData/clang.no_stack_protector",
-                  "index": 0
-                }
-              }
-            }
-          ]
-        },
-        {
-          "ruleId": "BA3006",
-          "ruleIndex": 29,
-          "kind": "pass",
-          "level": "none",
-          "message": {
-            "id": "Pass",
-            "arguments": [
-              "clang.no_stack_protector"
-            ]
-          },
-          "locations": [
-            {
-              "physicalLocation": {
-                "artifactLocation": {
-                  "uri": "file:///Z:/src/Test.FunctionalTests.BinSkim.Driver/BaselineTestsData/clang.no_stack_protector",
-                  "index": 0
-                }
-              }
-            }
-          ]
-        },
-        {
-          "ruleId": "BA3010",
-          "ruleIndex": 30,
-          "kind": "pass",
-          "level": "none",
-          "message": {
-            "id": "Pass",
-            "arguments": [
-              "clang.no_stack_protector"
-            ]
-          },
-          "locations": [
-            {
-              "physicalLocation": {
-                "artifactLocation": {
-                  "uri": "file:///Z:/src/Test.FunctionalTests.BinSkim.Driver/BaselineTestsData/clang.no_stack_protector",
-                  "index": 0
-                }
-              }
-            }
-          ]
-        },
-        {
-          "ruleId": "BA3011",
-          "ruleIndex": 31,
-          "level": "error",
-          "message": {
-            "id": "Error",
-            "arguments": [
-              "clang.no_stack_protector"
-            ]
-          },
-          "locations": [
-            {
-              "physicalLocation": {
-                "artifactLocation": {
-                  "uri": "file:///Z:/src/Test.FunctionalTests.BinSkim.Driver/BaselineTestsData/clang.no_stack_protector",
-                  "index": 0
-                }
-              }
-            }
-          ]
-        }
-      ],
-      "tool": {
-        "driver": {
-          "name": "testhost",
-          "version": "15.0.0.0",
-          "rules": [
-            {
-              "id": "BA2001",
-              "fullDescription": {
-                "text": "64-bit images should have a preferred base address above the 4GB boundary to prevent triggering an Address Space Layout Randomization (ASLR) compatibility mode that decreases security. ASLR compatibility mode reduces the number of locations to which ASLR may relocate the binary, reducing its effectiveness at mitigating memory corruption vulnerabilities. To resolve this issue, either use the default preferred base address by removing any uses of /baseaddress from compiler command lines, or /BASE from linker command lines (recommended), or configure your program to start at a base address above 4GB when compiled for 64 bit platforms (by changing the constant passed to /baseaddress or /BASE). Note that if you choose to continue using a custom preferred base address, you will need to make this modification only for 64-bit builds, as base addresses above 4GB are not valid for 32-bit binaries."
-              },
-              "helpUri": "https://github.com/microsoft/binskim/blob/main/docs/BinSkimRules.md#rule-BA2001LoadImageAboveFourGigabyteAddress",
-              "help": {
-                "text": "64-bit images should have a preferred base address above the 4GB boundary to prevent triggering an Address Space Layout Randomization (ASLR) compatibility mode that decreases security. ASLR compatibility mode reduces the number of locations to which ASLR may relocate the binary, reducing its effectiveness at mitigating memory corruption vulnerabilities. To resolve this issue, either use the default preferred base address by removing any uses of /baseaddress from compiler command lines, or /BASE from linker command lines (recommended), or configure your program to start at a base address above 4GB when compiled for 64 bit platforms (by changing the constant passed to /baseaddress or /BASE). Note that if you choose to continue using a custom preferred base address, you will need to make this modification only for 64-bit builds, as base addresses above 4GB are not valid for 32-bit binaries."
-              },
-              "messageStrings": {
-                "Pass": {
-                  "text": "'{0}' is a 64-bit image with a base address that is >= 4 gigabytes, increasing the effectiveness of Address Space Layout Randomization (which helps prevent attackers from executing security-sensitive code in well-known locations)."
-                },
-                "Error": {
-                  "text": "'{0}' is a 64-bit image with a preferred base address below the 4GB boundary. Having a preferred base address below this boundary triggers a compatibility mode in Address Space Layout Randomization (ASLR) on recent versions of Windows that reduces the number of locations to which ASLR may relocate the binary. This reduces the effectiveness of ASLR at mitigating memory corruption vulnerabilities. To resolve this issue, either use the default preferred base address by removing any uses of /baseaddress from compiler command lines, or /BASE from linker command lines (recommended), or configure your program to start at a base address above 4GB when compiled for 64 bit platforms (by changing the constant passed to /baseaddress or /BASE). Note that if you choose to continue using a custom preferred base address, you will need to make this modification only for 64-bit builds, as base addresses above 4GB are not valid for 32-bit binaries."
-                },
-                "NotApplicable_InvalidMetadata": {
-                  "text": "'{0}' was not evaluated for check '{1}' as the analysis is not relevant based on observed metadata: {2}."
-                }
-              },
-              "name": "LoadImageAboveFourGigabyteAddress",
-              "properties": {
-                "equivalentBinScopeRuleReadableName": "FourGbCheck"
-              }
-            },
-            {
-              "id": "BA2002",
-              "fullDescription": {
-                "text": "Binaries should not take dependencies on code with known security vulnerabilities."
-              },
-              "helpUri": "https://github.com/microsoft/binskim/blob/main/docs/BinSkimRules.md#rule-BA2002DoNotIncorporateVulnerableDependencies",
-              "help": {
-                "text": "Binaries should not take dependencies on code with known security vulnerabilities."
-              },
-              "messageStrings": {
-                "Pass": {
-                  "text": "'{0}' does not incorporate any known vulnerable dependencies, as configured by current policy."
-                },
-                "Error": {
-                  "text": "'{0}' was built with a version of {1} which is subject to the following issues: {2}. To resolve this, {3}. The source files that triggered this were: {4}"
-                },
-                "NotApplicable_InvalidMetadata": {
-                  "text": "'{0}' was not evaluated for check '{1}' as the analysis is not relevant based on observed metadata: {2}."
-                }
-              },
-              "name": "DoNotIncorporateVulnerableDependencies",
-              "properties": {
-                "equivalentBinScopeRuleReadableName": "ATLVersionCheck"
-              }
-            },
-            {
-              "id": "BA2004",
-              "fullDescription": {
-                "text": "Compilers can generate and store checksums of source files in order to provide linkage between binaries, their PDBs, and associated source code. This information is typically used to resolve source file when debugging but it can also be used to verify that a specific body of source code is, in fact, the code that was used to produce a specific set of binaries and PDBs. This validation is helpful in verifying supply chain integrity. Due to this security focus, it is important that the hashing algorithm used to produce checksums is secure. Legacy hashing algorithms, such as MD5 and SHA-1, have been demonstrated to be broken by modern hardware (that is, it is computationally feasible to force hash collisions, in which a common hash is generated from distinct files). Using a secure hashing algorithm, such as SHA-256, prevents the possibility of collision attacks, in which the checksum of a malicious file is used to produce a hash that satisfies the system that it is, in fact, the original file processed by the compiler. For managed binaries, pass '-checksumalgorithm:SHA256' on the csc.exe command-line or populate the '<ChecksumAlgorithm>' project property with 'SHA256' to enable secure source code hashing. For native binaries, pass '/ZH:SHA_256' on the cl.exe command-line to enable secure source code hashing."
-              },
-              "helpUri": "https://github.com/microsoft/binskim/blob/main/docs/BinSkimRules.md#rule-BA2004EnableSecureSourceCodeHashing",
-              "help": {
-                "text": "Compilers can generate and store checksums of source files in order to provide linkage between binaries, their PDBs, and associated source code. This information is typically used to resolve source file when debugging but it can also be used to verify that a specific body of source code is, in fact, the code that was used to produce a specific set of binaries and PDBs. This validation is helpful in verifying supply chain integrity. Due to this security focus, it is important that the hashing algorithm used to produce checksums is secure. Legacy hashing algorithms, such as MD5 and SHA-1, have been demonstrated to be broken by modern hardware (that is, it is computationally feasible to force hash collisions, in which a common hash is generated from distinct files). Using a secure hashing algorithm, such as SHA-256, prevents the possibility of collision attacks, in which the checksum of a malicious file is used to produce a hash that satisfies the system that it is, in fact, the original file processed by the compiler. For managed binaries, pass '-checksumalgorithm:SHA256' on the csc.exe command-line or populate the '<ChecksumAlgorithm>' project property with 'SHA256' to enable secure source code hashing. For native binaries, pass '/ZH:SHA_256' on the cl.exe command-line to enable secure source code hashing."
-              },
-              "messageStrings": {
-                "Pass": {
-                  "text": "'{0}' is a {1} binary which was compiled with a secure (SHA-256) source code hashing algorithm."
-                },
-                "Warning_NativeWithInsecureStaticLibraryCompilands": {
-                  "text": "'{0}' is a native binary that links one or more static libraries that include object files which were hashed using an insecure checksum algorithm (MD5). MD5 is subject to collision attacks and its use can compromise supply chain integrity. Pass '/ZH:SHA_256' on the cl.exe command-line to enable secure source code hashing. The following modules are out of policy:\r\n{1}"
-                },
-                "Error_Managed": {
-                  "text": "'{0}' is a managed binary compiled with an insecure (SHA-1) source code hashing algorithm. SHA-1 is subject to collision attacks and its use can compromise supply chain integrity. Pass '-checksumalgorithm:SHA256' on the csc.exe command-line or populate the project <ChecksumAlgorithm> property with 'SHA256' to enable secure source code hashing."
-                },
-                "Error_NativeWithInsecureDirectCompilands": {
-                  "text": "'{0}' is a native binary that directly compiles and links one or more object files which were hashed using an insecure checksum algorithm (MD5). MD5 is subject to collision attacks and its use can compromise supply chain integrity. Pass '/ZH:SHA_256' on the cl.exe command-line to enable secure source code hashing. The following modules are out of policy:\r\n{1}"
-                },
-                "NotApplicable_InvalidMetadata": {
-                  "text": "'{0}' was not evaluated for check '{1}' as the analysis is not relevant based on observed metadata: {2}."
-                }
-              },
-              "name": "EnableSecureSourceCodeHashing"
-            },
-            {
-              "id": "BA2005",
-              "fullDescription": {
-                "text": "Do not ship obsolete libraries for which there are known security vulnerabilities."
-              },
-              "helpUri": "https://github.com/microsoft/binskim/blob/main/docs/BinSkimRules.md#rule-BA2005DoNotShipVulnerableBinaries",
-              "help": {
-                "text": "Do not ship obsolete libraries for which there are known security vulnerabilities."
-              },
-              "messageStrings": {
-                "Pass": {
-                  "text": "'{0}' is not known to be an obsolete binary that is vulnerable to one or more security problems."
-                },
-                "Error": {
-                  "text": "'{0}' appears to be an obsolete library (version {1}) for which there are known security vulnerabilities. To resolve this issue, obtain a version of {0} that is newer than version {2}. If this binary is not in fact {0}, ignore this warning."
-                },
-                "Error_CouldNotParseVersion": {
-                  "text": "Version information for '{0}' could not be parsed. The binary therefore could not be verified not to be an obsolete binary that is known to be vulnerable to one or more security problems."
-                },
-                "NotApplicable_InvalidMetadata": {
-                  "text": "'{0}' was not evaluated for check '{1}' as the analysis is not relevant based on observed metadata: {2}."
-                }
-              },
-              "name": "DoNotShipVulnerableBinaries",
-              "properties": {
-                "equivalentBinScopeRuleReadableName": "BinaryVersionsCheck"
-              }
-            },
-            {
-              "id": "BA2006",
-              "fullDescription": {
-                "text": "Application code should be compiled with the most up-to-date tool sets possible to take advantage of the most current compile-time security features. Among other things, these features provide address space layout randomization, help prevent arbitrary code execution, and enable code generation that can help prevent speculative execution side-channel attacks."
-              },
-              "helpUri": "https://github.com/microsoft/binskim/blob/main/docs/BinSkimRules.md#rule-BA2006BuildWithSecureTools",
-              "help": {
-                "text": "Application code should be compiled with the most up-to-date tool sets possible to take advantage of the most current compile-time security features. Among other things, these features provide address space layout randomization, help prevent arbitrary code execution, and enable code generation that can help prevent speculative execution side-channel attacks."
-              },
-              "messageStrings": {
-                "Error": {
-                  "text": "'{0}' was compiled with one or more modules which were not built using minimum required tool versions (compiler version {1}). More recent toolchains contain mitigations that make it more difficult for an attacker to exploit vulnerabilities in programs they produce. To resolve this issue, compile and/or link your binary with more recent tools. If you are servicing a product where the tool chain cannot be modified (e.g. producing a hotfix for an already shipped version) ignore this warning. Modules built outside of policy: \r\n{2}"
-                },
-                "Error_BadModule": {
-                  "text": "built with {0} compiler version {1} (Front end version {2})"
-                },
-                "Pass": {
-                  "text": "All linked modules of '{0}' satisfy configured policy (observed compilers: {1})."
-                },
-                "NotApplicable_InvalidMetadata": {
-                  "text": "'{0}' was not evaluated for check '{1}' as the analysis is not relevant based on observed metadata: {2}."
-                }
-              },
-              "name": "BuildWithSecureTools",
-              "properties": {
-                "equivalentBinScopeRuleReadableName": "CompilerVersionCheck"
-              }
-            },
-            {
-              "id": "BA2007",
-              "fullDescription": {
-                "text": "Binaries should be compiled with a warning level that enables all critical security-relevant checks. Enabling at least warning level 3 enables important static analysis in the compiler that can identify bugs with a potential to provoke memory corruption, information disclosure, or double-free vulnerabilities. To resolve this issue, compile at warning level 3 or higher by supplying /W3, /W4, or /Wall to the compiler, and resolve the warnings emitted."
-              },
-              "helpUri": "https://github.com/microsoft/binskim/blob/main/docs/BinSkimRules.md#rule-BA2007EnableCriticalCompilerWarnings",
-              "help": {
-                "text": "Binaries should be compiled with a warning level that enables all critical security-relevant checks. Enabling at least warning level 3 enables important static analysis in the compiler that can identify bugs with a potential to provoke memory corruption, information disclosure, or double-free vulnerabilities. To resolve this issue, compile at warning level 3 or higher by supplying /W3, /W4, or /Wall to the compiler, and resolve the warnings emitted."
-              },
-              "messageStrings": {
-                "Pass": {
-                  "text": "'{0}' was compiled at a secure warning level ({1}) and does not include any modules that disable specific warnings that are required by policy. As a result, it is less likely that memory corruption, information disclosure, double-free and other security-related vulnerabilities exist in code."
-                },
-                "Error_WarningsDisabled": {
-                  "text": "'{0}' disables compiler warning(s) which are required by policy. A compiler warning is typically required if it has a high likelihood of flagging memory corruption, information disclosure, or double-free vulnerabilities. To resolve this issue, enable the indicated warning(s) by removing /Wxxxx switches (where xxxx is a warning id indicated here) from your command line, and resolve any warnings subsequently raised during compilation. An example compiler command line triggering this check was: {1}\r\nModules triggering this check were:\r\n{2}"
-                },
-                "Error_InsufficientWarningLevel": {
-                  "text": "'{0}' was compiled at too low a warning level (effective warning level {1} for one or more modules). Warning level 3 enables important static analysis in the compiler to flag bugs that can lead to memory corruption, information disclosure, or double-free vulnerabilities. To resolve this issue, compile at warning level 3 or higher by supplying /W3, /W4, or /Wall to the compiler, and resolve the warnings emitted. An example compiler command line triggering this check: {2}\r\nModules triggering this check: {3}"
-                },
-                "Error_UnknownModuleLanguage": {
-                  "text": "'{0}' contains code from an unknown language, preventing a comprehensive analysis of the compiler warning settings. The language could not be identified for the following modules: {1}"
-                },
-                "NotApplicable_InvalidMetadata": {
-                  "text": "'{0}' was not evaluated for check '{1}' as the analysis is not relevant based on observed metadata: {2}."
-                }
-              },
-              "name": "EnableCriticalCompilerWarnings",
-              "properties": {
-                "equivalentBinScopeRuleReadableName": "CompilerWarningsCheck"
-              }
-            },
-            {
-              "id": "BA2008",
-              "fullDescription": {
-                "text": "Binaries should enable the compiler control guard feature (CFG) at build time to prevent attackers from redirecting execution to unexpected, unsafe locations. CFG analyzes and discovers all indirect-call instructions at compilation and link time. It also injects a check that precedes every indirect call in code that ensures the target is an expected, safe location.  If that check fails at runtime, the operating system will close the program."
-              },
-              "helpUri": "https://github.com/microsoft/binskim/blob/main/docs/BinSkimRules.md#rule-BA2008EnableControlFlowGuard",
-              "help": {
-                "text": "Binaries should enable the compiler control guard feature (CFG) at build time to prevent attackers from redirecting execution to unexpected, unsafe locations. CFG analyzes and discovers all indirect-call instructions at compilation and link time. It also injects a check that precedes every indirect call in code that ensures the target is an expected, safe location.  If that check fails at runtime, the operating system will close the program."
-              },
-              "messageStrings": {
-                "Pass": {
-                  "text": "'{0}' enables the control flow guard mitigation. As a result, the operating system will force an application to close if an attacker is able to redirect execution in the component to an unexpected location."
-                },
-                "Error": {
-                  "text": "'{0}' does not enable the control flow guard (CFG) mitigation. To resolve this issue, pass /guard:cf on both the compiler and linker command lines. Binaries also require the /DYNAMICBASE linker option in order to enable CFG."
-                },
-                "NotApplicable_InvalidMetadata": {
-                  "text": "'{0}' was not evaluated for check '{1}' as the analysis is not relevant based on observed metadata: {2}."
-                },
-                "NotApplicable_UnsupportedKernelModeVersion": {
-                  "text": "'{0}' is a kernel mode portable executable compiled for a version of Windows that does not support the control flow guard feature for kernel mode binaries."
-                }
-              },
-              "name": "EnableControlFlowGuard",
-              "properties": {
-                "equivalentBinScopeRuleReadableName": "ControlFlowGuardCheck"
-              }
-            },
-            {
-              "id": "BA2009",
-              "fullDescription": {
-                "text": "Binaries should linked as DYNAMICBASE to be eligible for relocation by Address Space Layout Randomization (ASLR). ASLR is an important mitigation that makes it more difficult for an attacker to exploit memory corruption vulnerabilities. Configure your tools to build with this feature enabled. For C and C++ binaries, add /DYNAMICBASE to your linker command line. For .NET applications, use a compiler shipping with Visual Studio 2008 or later."
-              },
-              "helpUri": "https://github.com/microsoft/binskim/blob/main/docs/BinSkimRules.md#rule-BA2009EnableAddressSpaceLayoutRandomization",
-              "help": {
-                "text": "Binaries should linked as DYNAMICBASE to be eligible for relocation by Address Space Layout Randomization (ASLR). ASLR is an important mitigation that makes it more difficult for an attacker to exploit memory corruption vulnerabilities. Configure your tools to build with this feature enabled. For C and C++ binaries, add /DYNAMICBASE to your linker command line. For .NET applications, use a compiler shipping with Visual Studio 2008 or later."
-              },
-              "messageStrings": {
-                "Pass": {
-                  "text": "'{0}' is properly compiled to enable Address Space Layout Randomization, reducing an attacker's ability to exploit code in well-known locations."
-                },
-                "Error_NotDynamicBase": {
-                  "text": "'{0}' is not marked as DYNAMICBASE. This means that the binary is not eligible for relocation by Address Space Layout Randomization (ASLR). ASLR is an important mitigation that makes it more difficult for an attacker to exploit memory corruption vulnerabilities. To resolve this issue, configure your tools to build with this feature enabled. For C and C++ binaries, add /DYNAMICBASE to your linker command line. For .NET applications, use a compiler shipping with Visual Studio 2008 or later."
-                },
-                "Error_RelocsStripped": {
-                  "text": "'{0}' is marked as DYNAMICBASE but relocation data has been stripped from the image, preventing address space layout randomization. "
-                },
-                "Error_WinCENoRelocationSection": {
-                  "text": "'{0}' is a Windows CE image but does not contain any relocation data, preventing Address Space Layout Randomization."
-                },
-                "NotApplicable_InvalidMetadata": {
-                  "text": "'{0}' was not evaluated for check '{1}' as the analysis is not relevant based on observed metadata: {2}."
-                }
-              },
-              "name": "EnableAddressSpaceLayoutRandomization",
-              "properties": {
-                "equivalentBinScopeRuleReadableName": "DBCheck"
-              }
-            },
-            {
-              "id": "BA2010",
-              "fullDescription": {
-                "text": "PE sections should not be marked as both writable and executable. This condition makes it easier for an attacker to exploit memory corruption vulnerabilities, as it may provide an attacker executable location(s) to inject shellcode. Because the loader will always mark the imports section as writable, it is therefore important to mark this section as non-executable. To resolve this issue, ensure that your program does not mark the imports section executable. Look for uses of /SECTION or /MERGE on the linker command line, or #pragma segment in source code, which change the imports section to be executable, or which merge the \".rdata\" segment into an executable section."
-              },
-              "helpUri": "https://github.com/microsoft/binskim/blob/main/docs/BinSkimRules.md#rule-BA2010DoNotMarkImportsSectionAsExecutable",
-              "help": {
-                "text": "PE sections should not be marked as both writable and executable. This condition makes it easier for an attacker to exploit memory corruption vulnerabilities, as it may provide an attacker executable location(s) to inject shellcode. Because the loader will always mark the imports section as writable, it is therefore important to mark this section as non-executable. To resolve this issue, ensure that your program does not mark the imports section executable. Look for uses of /SECTION or /MERGE on the linker command line, or #pragma segment in source code, which change the imports section to be executable, or which merge the \".rdata\" segment into an executable section."
-              },
-              "messageStrings": {
-                "Pass": {
-                  "text": "'{0}' does not have an imports section that is marked as executable, helping to prevent the exploitation of code vulnerabilities."
-                },
-                "Error": {
-                  "text": "'{0}' has the imports section marked executable. Because the loader will always mark the imports section as writable, it is important to mark this section as non-executable, so that an attacker cannot place shellcode here. To resolve this issue, ensure that your program does not mark the imports section as executable. Look for uses of /SECTION or /MERGE on the linker command line, or #pragma segment in source code, which change the imports section to be executable, or which merge the \".rdata\" segment into an executable section."
-                },
-                "NotApplicable_InvalidMetadata": {
-                  "text": "'{0}' was not evaluated for check '{1}' as the analysis is not relevant based on observed metadata: {2}."
-                }
-              },
-              "name": "DoNotMarkImportsSectionAsExecutable",
-              "properties": {
-                "equivalentBinScopeRuleReadableName": "ExecutableImportsCheck"
-              }
-            },
-            {
-              "id": "BA2011",
-              "fullDescription": {
-                "text": "Binaries should be built with the stack protector buffer security feature (/GS) enabled to increase the difficulty of exploiting stack buffer overflow memory corruption vulnerabilities. To resolve this issue, ensure that all modules compiled into the binary are compiled with the stack protector enabled by supplying /GS on the Visual C++ compiler command line."
-              },
-              "helpUri": "https://github.com/microsoft/binskim/blob/main/docs/BinSkimRules.md#rule-BA2011EnableStackProtection",
-              "help": {
-                "text": "Binaries should be built with the stack protector buffer security feature (/GS) enabled to increase the difficulty of exploiting stack buffer overflow memory corruption vulnerabilities. To resolve this issue, ensure that all modules compiled into the binary are compiled with the stack protector enabled by supplying /GS on the Visual C++ compiler command line."
-              },
-              "messageStrings": {
-                "Pass": {
-                  "text": "'{0}' is a C or C++ binary built with the stack protector buffer security feature enabled for all modules, making it more difficult for an attacker to exploit stack buffer overflow memory corruption vulnerabilities. "
-                },
-                "Error": {
-                  "text": "'{0}' is a C or C++ binary built with the stack protector buffer security feature disabled in one or more modules. The stack protector (/GS) is a security feature of the compiler which makes it more difficult to exploit stack buffer overflow memory corruption vulnerabilities. To resolve this issue, ensure that your code is compiled with the stack protector enabled by supplying /GS on the Visual C++ compiler command line. The affected modules were: {1}"
-                },
-                "Error_UnknownModuleLanguage": {
-                  "text": "'{0}' contains code from an unknown language, preventing a comprehensive analysis of the stack protector buffer security features. The language could not be identified for the following modules: {1}."
-                },
-                "NotApplicable_InvalidMetadata": {
-                  "text": "'{0}' was not evaluated for check '{1}' as the analysis is not relevant based on observed metadata: {2}."
-                }
-              },
-              "name": "EnableStackProtection",
-              "properties": {
-                "equivalentBinScopeRuleReadableName": "GSCheck"
-              }
-            },
-            {
-              "id": "BA2012",
-              "fullDescription": {
-                "text": "Application code should not interfere with the stack protector. The stack protector (/GS) is a security feature of the compiler which makes it more difficult to exploit stack buffer overflow memory corruption vulnerabilities. The stack protector relies on a random number, called the \"security cookie\", to detect these buffer overflows. This 'cookie' is statically linked with your binary from a Visual C++ library in the form of the symbol __security_cookie. On recent Windows versions, the loader looks for the statically linked value of this cookie, and initializes the cookie with a far better source of entropy -- the system's secure random number generator -- rather than the limited random number generator available early in the C runtime startup code. When this symbol is not the default value, the additional entropy is not injected by the operating system, reducing the effectiveness of the stack protector. To resolve this issue, ensure that your code does not reference or create a symbol named __security_cookie or __security_cookie_complement."
-              },
-              "helpUri": "https://github.com/microsoft/binskim/blob/main/docs/BinSkimRules.md#rule-BA2012DoNotModifyStackProtectionCookie",
-              "help": {
-                "text": "Application code should not interfere with the stack protector. The stack protector (/GS) is a security feature of the compiler which makes it more difficult to exploit stack buffer overflow memory corruption vulnerabilities. The stack protector relies on a random number, called the \"security cookie\", to detect these buffer overflows. This 'cookie' is statically linked with your binary from a Visual C++ library in the form of the symbol __security_cookie. On recent Windows versions, the loader looks for the statically linked value of this cookie, and initializes the cookie with a far better source of entropy -- the system's secure random number generator -- rather than the limited random number generator available early in the C runtime startup code. When this symbol is not the default value, the additional entropy is not injected by the operating system, reducing the effectiveness of the stack protector. To resolve this issue, ensure that your code does not reference or create a symbol named __security_cookie or __security_cookie_complement."
-              },
-              "messageStrings": {
-                "Pass": {
-                  "text": "'{0}' is a C or C++ binary built with the buffer security feature that properly preserves the stack protecter cookie. This has the effect of enabling a significant increase in entropy provided by the operating system over that produced by the C runtime start-up code."
-                },
-                "Pass_NoLoadConfig": {
-                  "text": "'{0}' is  C or C++binary that does not contain a load config table, which indicates either that it was compiled and linked with a version of the compiler that precedes stack protection features or is a binary (such as an ngen'ed assembly) that is not subject to relevant security issues."
-                },
-                "Error": {
-                  "text": "'{0}' is a C or C++ binary that interferes with the stack protector. The stack protector (/GS) is a security feature of the compiler which makes it more difficult to exploit stack buffer overflow memory corruption vulnerabilities. The stack protector relies on a random number, called the \"security cookie\", to detect these buffer overflows. This 'cookie' is statically linked with your binary from a Visual C++ library in the form of the symbol __security_cookie. On recent Windows versions, the loader looks for the magic statically linked value of this cookie, and initializes the cookie with a far better source of entropy -- the system's secure random number generator -- rather than the limited random number generator available early in the C runtime startup code. When this symbol is not the default value, the additional entropy is not injected by the operating system, reducing the effectiveness of the stack protector. To resolve this issue, ensure that your code does not reference or create a symbol named __security_cookie or __security_cookie_complement. NOTE: the modified cookie value detected was: {1}"
-                },
-                "Error_CouldNotLocateCookie": {
-                  "text": "'{0}' is a C or C++binary that enables the stack protection feature but the security cookie could not be located. The binary may be corrupted."
-                },
-                "Warning_InvalidSecurityCookieOffset": {
-                  "text": "'{0}' appears to be a packed C or C++ binary that reports a security cookie offset that exceeds the size of the packed file. Use of the stack protector (/GS) feature therefore could not be verified. The file was possibly packed by: {1}."
-                },
-                "NotApplicable_InvalidMetadata": {
-                  "text": "'{0}' was not evaluated for check '{1}' as the analysis is not relevant based on observed metadata: {2}."
-                }
-              },
-              "name": "DoNotModifyStackProtectionCookie",
-              "properties": {
-                "equivalentBinScopeRuleReadableName": "DefaultGSCookieCheck"
-              }
-            },
-            {
-              "id": "BA2013",
-              "fullDescription": {
-                "text": "Binaries should properly initialize the stack protector (/GS) in order to increase the difficulty of exploiting stack buffer overflow memory corruption vulnerabilities. The stack protector requires access to entropy in order to be effective, which means a binary must initialize a random number generator at startup, by calling __security_init_cookie() as close to the binary's entry point as possible. Failing to do so will result in spurious buffer overflow detections on the part of the stack protector. To resolve this issue, use the default entry point provided by the C runtime, which will make this call for you, or call __security_init_cookie() manually in your custom entry point."
-              },
-              "helpUri": "https://github.com/microsoft/binskim/blob/main/docs/BinSkimRules.md#rule-BA2013InitializeStackProtection",
-              "help": {
-                "text": "Binaries should properly initialize the stack protector (/GS) in order to increase the difficulty of exploiting stack buffer overflow memory corruption vulnerabilities. The stack protector requires access to entropy in order to be effective, which means a binary must initialize a random number generator at startup, by calling __security_init_cookie() as close to the binary's entry point as possible. Failing to do so will result in spurious buffer overflow detections on the part of the stack protector. To resolve this issue, use the default entry point provided by the C runtime, which will make this call for you, or call __security_init_cookie() manually in your custom entry point."
-              },
-              "messageStrings": {
-                "Pass": {
-                  "text": "'{0}' is a C or C++ binary built with the buffer security feature that properly initializes the stack protecter. This has the effect of increasing the effectiveness of the feature and reducing spurious detections."
-                },
-                "Pass_NoCode": {
-                  "text": "'{0}' is a C or C++ binary that is not required to initialize the stack protection, as it does not contain executable code."
-                },
-                "NotApplicable_FeatureNotEnabled": {
-                  "text": "'{0}' is a C or C++ binary that does not enable the stack protection buffer security feature. It is therefore not required to initialize the stack protector."
-                },
-                "Error": {
-                  "text": "'{0}' is a C or C++ binary that does not initialize the stack protector. The stack protector (/GS) is a security feature of the compiler which makes it more difficult to exploit stack buffer overflow memory corruption vulnerabilities. The stack protector requires access to entropy in order to be effective, which means a binary must initialize a random number generator at startup, by calling __security_init_cookie() as close to the binary's entry point as possible. Failing to do so will result in spurious buffer overflow detections on the part of the stack protector. To resolve this issue, use the default entry point provided by the C runtime, which will make this call for you, or call __security_init_cookie() manually in your custom entry point."
-                },
-                "NotApplicable_InvalidMetadata": {
-                  "text": "'{0}' was not evaluated for check '{1}' as the analysis is not relevant based on observed metadata: {2}."
-                }
-              },
-              "name": "InitializeStackProtection",
-              "properties": {
-                "equivalentBinScopeRuleReadableName": "GSFriendlyInitCheck"
-              }
-            },
-            {
-              "id": "BA2014",
-              "fullDescription": {
-                "text": "Application code should not disable stack protection for individual functions. The stack protector (/GS) is a security feature of the Windows native compiler which makes it more difficult to exploit stack buffer overflow memory corruption vulnerabilities. Disabling the stack protector, even on a function-by-function basis, can compromise the security of code. To resolve this issue, remove occurrences of __declspec(safebuffers) from your code. If the additional code inserted by the stack protector has been shown in profiling to cause a significant performance problem for your application, attempt to move stack buffer modifications out of the hot path of execution to allow the compiler to avoid inserting stack protector checks in these locations rather than disabling the stack protector altogether."
-              },
-              "helpUri": "https://github.com/microsoft/binskim/blob/main/docs/BinSkimRules.md#rule-BA2014DoNotDisableStackProtectionForFunctions",
-              "help": {
-                "text": "Application code should not disable stack protection for individual functions. The stack protector (/GS) is a security feature of the Windows native compiler which makes it more difficult to exploit stack buffer overflow memory corruption vulnerabilities. Disabling the stack protector, even on a function-by-function basis, can compromise the security of code. To resolve this issue, remove occurrences of __declspec(safebuffers) from your code. If the additional code inserted by the stack protector has been shown in profiling to cause a significant performance problem for your application, attempt to move stack buffer modifications out of the hot path of execution to allow the compiler to avoid inserting stack protector checks in these locations rather than disabling the stack protector altogether."
-              },
-              "messageStrings": {
-                "Pass": {
-                  "text": "'{0}' is a C or C++ binary built with the stack protector buffer security feature enabled which does not disable protection for any individual functions (via __declspec(safebuffers), making it more difficult for an attacker to exploit stack buffer overflow memory corruption vulnerabilities."
-                },
-                "Error": {
-                  "text": "'{0}' is a C or C++ binary built with function(s) ({1}) that disable the stack protector. The stack protector (/GS) is a security feature of the compiler which makes it more difficult to exploit stack buffer overflow memory corruption vulnerabilities. Disabling the stack protector, even on a function-by-function basis, is disallowed by SDL policy. To resolve this issue, remove occurrences of __declspec(safebuffers) from your code. If the additional code inserted by the stack protector has been shown in profiling to cause a significant performance problem for your application, attempt to move stack buffer modifications out of the hot path of execution to allow the compiler to avoid inserting stack protector checks in these locations rather than disabling the stack protector altogether."
-                },
-                "NotApplicable_InvalidMetadata": {
-                  "text": "'{0}' was not evaluated for check '{1}' as the analysis is not relevant based on observed metadata: {2}."
-                }
-              },
-              "name": "DoNotDisableStackProtectionForFunctions",
-              "properties": {
-                "equivalentBinScopeRuleReadableName": "GSFunctionSafeBuffersCheck"
-              }
-            },
-            {
-              "id": "BA2015",
-              "fullDescription": {
-                "text": "Binaries should be marked as high entropy Address Space Layout Randomization (ASLR) compatible. High entropy allows ASLR to be more effective in mitigating memory corruption vulnerabilities. To resolve this issue, configure your tool chain to mark the program high entropy compatible; e.g. by supplying /HIGHENTROPYVA to the C or C++ linker command line. Binaries must also be compiled as /LARGEADDRESSAWARE in order to enable high entropy ASLR."
-              },
-              "helpUri": "https://github.com/microsoft/binskim/blob/main/docs/BinSkimRules.md#rule-BA2015EnableHighEntropyVirtualAddresses",
-              "help": {
-                "text": "Binaries should be marked as high entropy Address Space Layout Randomization (ASLR) compatible. High entropy allows ASLR to be more effective in mitigating memory corruption vulnerabilities. To resolve this issue, configure your tool chain to mark the program high entropy compatible; e.g. by supplying /HIGHENTROPYVA to the C or C++ linker command line. Binaries must also be compiled as /LARGEADDRESSAWARE in order to enable high entropy ASLR."
-              },
-              "messageStrings": {
-                "Pass": {
-                  "text": "'{0}' is high entropy ASLR compatible, reducing an attacker's ability to exploit code in well-known locations."
-                },
-                "Error_NoHighEntropyVA": {
-                  "text": "'{0}' does not declare itself as high entropy ASLR compatible. High entropy makes Address Space Layout Randomization more effective in mitigating memory corruption vulnerabilities. To resolve this issue, configure your tools to mark the program high entropy compatible; e.g. by supplying /HIGHENTROPYVA to the C or C++ linker command line. (This image was determined to have been properly compiled as /LARGEADDRESSAWARE.)"
-                },
-                "Error_NoLargeAddressAware": {
-                  "text": "'{0}' does not declare itself as high entropy ASLR compatible. High entropy makes Address Space Layout Randomization more effective in mitigating memory corruption vulnerabilities. To resolve this issue, configure your tools to mark the program high entropy compatible by supplying /LARGEADDRESSAWARE to the C or C++ linker command line. (This image was determined to have been properly compiled as /HIGHENTROPYVA.)"
-                },
-                "Error_NeitherHighEntropyVANorLargeAddressAware": {
-                  "text": "'{0}' does not declare itself as high entropy ASLR compatible. High entropy makes Address Space Layout Randomization more effective in mitigating memory corruption vulnerabilities. To resolve this issue, configure your tools to mark the program high entropy compatible; e.g. by supplying /HIGHENTROPYVA as well as /LARGEADDRESSAWARE to the C or C++ linker command line."
-                },
-                "NotApplicable_InvalidMetadata": {
-                  "text": "'{0}' was not evaluated for check '{1}' as the analysis is not relevant based on observed metadata: {2}."
-                }
-              },
-              "name": "EnableHighEntropyVirtualAddresses",
-              "properties": {
-                "equivalentBinScopeRuleReadableName": "HighEntropyVACheck"
-              }
-            },
-            {
-              "id": "BA2016",
-              "fullDescription": {
-                "text": "Binaries should be marked as NX compatible to help prevent execution of untrusted data as code. The NXCompat bit, also known as \"Data Execution Prevention\" (DEP) or \"Execute Disable\" (XD), triggers a processor security feature that allows a program to mark a piece of memory as non-executable. This helps mitigate memory corruption vulnerabilities by preventing an attacker from supplying direct shellcode in their exploit (because the exploit comes in the form of input data to the exploited program on a data segment, rather than on an executable code segment). Ensure that your tools are configured to mark your binaries as NX compatible, e.g. by passing /NXCOMPAT to the C/C++ linker."
-              },
-              "helpUri": "https://github.com/microsoft/binskim/blob/main/docs/BinSkimRules.md#rule-BA2016MarkImageAsNXCompatible",
-              "help": {
-                "text": "Binaries should be marked as NX compatible to help prevent execution of untrusted data as code. The NXCompat bit, also known as \"Data Execution Prevention\" (DEP) or \"Execute Disable\" (XD), triggers a processor security feature that allows a program to mark a piece of memory as non-executable. This helps mitigate memory corruption vulnerabilities by preventing an attacker from supplying direct shellcode in their exploit (because the exploit comes in the form of input data to the exploited program on a data segment, rather than on an executable code segment). Ensure that your tools are configured to mark your binaries as NX compatible, e.g. by passing /NXCOMPAT to the C/C++ linker."
-              },
-              "messageStrings": {
-                "Pass": {
-                  "text": "'{0}' is marked as NX compatible, helping to prevent attackers from executing code that is injected into data segments."
-                },
-                "Error": {
-                  "text": "'{0}' is not marked NX compatible. The NXCompat bit, also known as \"Data Execution Prevention\" (DEP) or \"Execute Disable\" (XD), is a processor feature that allows a program to mark a piece of memory as non-executable. This helps mitigate memory corruption vulnerabilities by preventing an attacker from supplying direct shellcode in their exploit, because the exploit comes in the form of input data to the exploited program on a data segment, rather than on an executable code segment. To resolve this issue, ensure that your tools are configured to mark your binaries as NX compatible, e.g. by passing /NXCOMPAT to the C/C++ linker."
-                },
-                "NotApplicable_InvalidMetadata": {
-                  "text": "'{0}' was not evaluated for check '{1}' as the analysis is not relevant based on observed metadata: {2}."
-                }
-              },
-              "name": "MarkImageAsNXCompatible",
-              "properties": {
-                "equivalentBinScopeRuleReadableName": "NXCheck"
-              }
-            },
-            {
-              "id": "BA2018",
-              "fullDescription": {
-                "text": "X86 binaries should enable the SafeSEH mitigation to minimize exploitable memory corruption issues. SafeSEH makes it more difficult to exploit vulnerabilities that permit overwriting SEH control blocks on the stack, by verifying that the location to which a thrown SEH exception would jump is indeed defined as an exception handler in the source program (and not shellcode). To resolve this issue, supply the /SafeSEH flag on the linker command line. Note that you will need to configure your build system to supply this flag for x86 builds only, as the /SafeSEH flag is invalid when linking for ARM and x64."
-              },
-              "helpUri": "https://github.com/microsoft/binskim/blob/main/docs/BinSkimRules.md#rule-BA2018EnableSafeSEH",
-              "help": {
-                "text": "X86 binaries should enable the SafeSEH mitigation to minimize exploitable memory corruption issues. SafeSEH makes it more difficult to exploit vulnerabilities that permit overwriting SEH control blocks on the stack, by verifying that the location to which a thrown SEH exception would jump is indeed defined as an exception handler in the source program (and not shellcode). To resolve this issue, supply the /SafeSEH flag on the linker command line. Note that you will need to configure your build system to supply this flag for x86 builds only, as the /SafeSEH flag is invalid when linking for ARM and x64."
-              },
-              "messageStrings": {
-                "Pass": {
-                  "text": "'{0}' is an x86 binary that enables SafeSEH, a mitigation that verifies SEH exception jump targets are defined as exception handlers in the program (and not shellcode)."
-                },
-                "Pass_NoSEH": {
-                  "text": "'{0}' is an x86 binary that does not use SEH, making it an invalid target for exploits that attempt to replace SEH jump targets with attacker-controlled shellcode."
-                },
-                "Error": {
-                  "text": "'{0}' is an x86 binary which {1}, indicating that it does not enable the SafeSEH mitigation. SafeSEH makes it more difficult to exploit memory corruption vulnerabilities that can overwrite SEH control blocks on the stack, by verifying that the location to which a thrown SEH exception would jump is indeed defined as an exception handler in the source program (and not shellcode). To resolve this issue, supply the /SafeSEH flag on the linker command line. Note that you will need to configure your build system to supply this flag for x86 builds only, as the /SafeSEH flag is invalid when linking for ARM and x64."
-                },
-                "NotApplicable_InvalidMetadata": {
-                  "text": "'{0}' was not evaluated for check '{1}' as the analysis is not relevant based on observed metadata: {2}."
-                }
-              },
-              "name": "EnableSafeSEH",
-              "properties": {
-                "equivalentBinScopeRuleReadableName": "SafeSEHCheck"
-              }
-            },
-            {
-              "id": "BA2019",
-              "fullDescription": {
-                "text": "Code or data sections should not be marked as both shared and writable. Because these sections are shared across processes, this condition might permit a process with low privilege to alter memory in a higher privilege process. If you do not actually require that a section be both writable and shared, remove one or both of these attributes (by modifying your .DEF file, the appropriate linker /section switch arguments, etc.). If you must share common data across processes (for inter-process communication (IPC) or other purposes) use CreateFileMapping with proper security attributes or an actual IPC mechanism instead (COM, named pipes, LPC, etc.)."
-              },
-              "helpUri": "https://github.com/microsoft/binskim/blob/main/docs/BinSkimRules.md#rule-BA2019DoNotMarkWritableSectionsAsShared",
-              "help": {
-                "text": "Code or data sections should not be marked as both shared and writable. Because these sections are shared across processes, this condition might permit a process with low privilege to alter memory in a higher privilege process. If you do not actually require that a section be both writable and shared, remove one or both of these attributes (by modifying your .DEF file, the appropriate linker /section switch arguments, etc.). If you must share common data across processes (for inter-process communication (IPC) or other purposes) use CreateFileMapping with proper security attributes or an actual IPC mechanism instead (COM, named pipes, LPC, etc.)."
-              },
-              "messageStrings": {
-                "Pass": {
-                  "text": "'{0}' contains no data or code sections marked as both shared and writable, helping to prevent the exploitation of code vulnerabilities."
-                },
-                "Error": {
-                  "text": "'{0}' contains one or more code or data sections ({1}) which are marked as both shared and writable. Because these sections are shared across processes, this condition might permit a process with low privilege to alter memory in a higher privilege process. If you do not actually require that a section be both writable and shared, remove one or both of these attributes (by modifying your .DEF file, the appropriate linker /section switch arguments, etc.). If you must share common data across processes (for inter-process communication (IPC) or other purposes) use CreateFileMapping with proper security attributes or an actual IPC mechanism instead (COM, named pipes, LPC, etc.)."
-                },
-                "NotApplicable_InvalidMetadata": {
-                  "text": "'{0}' was not evaluated for check '{1}' as the analysis is not relevant based on observed metadata: {2}."
-                }
-              },
-              "name": "DoNotMarkWritableSectionsAsShared",
-              "properties": {
-                "equivalentBinScopeRuleReadableName": "SharedSectionCheck"
-              }
-            },
-            {
-              "id": "BA2021",
-              "fullDescription": {
-                "text": "PE sections should not be marked as both writable and executable. This condition makes it easier for an attacker to exploit memory corruption vulnerabilities, as it may provide an attacker executable location(s) to inject shellcode. To resolve this issue, configure your tools to not emit memory sections that are writable and executable. For example, look for uses of /SECTION on the linker command line for C and C++ programs, or #pragma section in C and C++ source code, which mark a section with both attributes. Be sure to disable incremental linking in release builds, as this feature creates a writable and executable section named '.textbss' in order to function."
-              },
-              "helpUri": "https://github.com/microsoft/binskim/blob/main/docs/BinSkimRules.md#rule-BA2021DoNotMarkWritableSectionsAsExecutable",
-              "help": {
-                "text": "PE sections should not be marked as both writable and executable. This condition makes it easier for an attacker to exploit memory corruption vulnerabilities, as it may provide an attacker executable location(s) to inject shellcode. To resolve this issue, configure your tools to not emit memory sections that are writable and executable. For example, look for uses of /SECTION on the linker command line for C and C++ programs, or #pragma section in C and C++ source code, which mark a section with both attributes. Be sure to disable incremental linking in release builds, as this feature creates a writable and executable section named '.textbss' in order to function."
-              },
-              "messageStrings": {
-                "Pass": {
-                  "text": "'{0}' contains no data or code sections marked as both shared and executable, helping to prevent the exploitation of code vulnerabilities."
-                },
-                "Error": {
-                  "text": "'{0}' contains PE section(s) ({1}) that are both writable and executable. Writable and executable memory segments make it easier for an attacker to exploit memory corruption vulnerabilities, because it may provide an attacker executable location(s) to inject shellcode. To resolve this issue, configure your tools to not emit memory sections that are writable and executable. For example, look for uses of /SECTION on the linker command line for C and C++ programs, or #pragma section in C and C++ source code, which mark a section with both attributes. Enabling incremental linking via the /INCREMENTAL argument (the default for Microsoft Visual Studio debug build) can also result in a writable and executable section named 'textbss'. For this case, disable incremental linking (or analyze an alternate build configuration that disables this feature) to resolve the problem."
-                },
-                "Error_UnexpectedSectionAligment": {
-                  "text": "'{0}' has a section alignment ({1}) that is smaller than its page size ({2})."
-                },
-                "NotApplicable_InvalidMetadata": {
-                  "text": "'{0}' was not evaluated for check '{1}' as the analysis is not relevant based on observed metadata: {2}."
-                }
-              },
-              "name": "DoNotMarkWritableSectionsAsExecutable",
-              "properties": {
-                "equivalentBinScopeRuleReadableName": "WXCheck"
-              }
-            },
-            {
-              "id": "BA2022",
-              "fullDescription": {
-                "text": "Images should be correctly signed by trusted publishers using cryptographically secure signature algorithms. This rule invokes WinTrustVerify to validate that binary hash, signing and public key algorithms are secure and, where configurable, that key sizes meet acceptable size thresholds."
-              },
-              "helpUri": "https://github.com/microsoft/binskim/blob/main/docs/BinSkimRules.md#rule-BA2022SignSecurely",
-              "help": {
-                "text": "Images should be correctly signed by trusted publishers using cryptographically secure signature algorithms. This rule invokes WinTrustVerify to validate that binary hash, signing and public key algorithms are secure and, where configurable, that key sizes meet acceptable size thresholds."
-              },
-              "messageStrings": {
-                "Pass": {
-                  "text": "'{0}' appears to be signed with secure cryptographic algorithms. WinTrustVerify successfully validated the binary but did not attempt to validate certificate chaining or that the root certificate is trusted. The following digitial signature algorithms were detected: {1}"
-                },
-                "Error_BadSigningAlgorithm": {
-                  "text": "'{0}' was signed exclusively with algorithms that WinTrustVerify has flagged as insecure. {1}"
-                },
-                "Error_DidNotVerify": {
-                  "text": "'{0}' signing was flagged as insecure by WinTrustVerify with error code '{1}' ({2})"
-                },
-                "Error_WinTrustVerifyApiError": {
-                  "text": "'{0}' signing could not be completely verified because '{1}' failed with error code: '{2}'."
-                },
-                "NotApplicable_InvalidMetadata": {
-                  "text": "'{0}' was not evaluated for check '{1}' as the analysis is not relevant based on observed metadata: {2}."
-                }
-              },
-              "name": "SignSecurely"
-            },
-            {
-              "id": "BA2024",
-              "fullDescription": {
-                "text": "Application code should be compiled with the Spectre mitigations switch (/Qspectre) and toolsets that support it."
-              },
-              "helpUri": "https://github.com/microsoft/binskim/blob/main/docs/BinSkimRules.md#rule-BA2024EnableSpectreMitigations",
-              "help": {
-                "text": "Application code should be compiled with the Spectre mitigations switch (/Qspectre) and toolsets that support it."
-              },
-              "messageStrings": {
-                "Warning": {
-                  "text": "'{0}' was compiled with one or more modules that do not enable code generation mitigations for speculative execution side-channel attack (Spectre) vulnerabilities. Spectre attacks can compromise hardware-based isolation, allowing non-privileged users to retrieve potentially sensitive data from the CPU cache. To resolve the issue, provide the /Qspectre switch on the compiler command-line (or /d2guardspecload in cases where your compiler supports this switch and it is not possible to update to a toolset that supports /Qspectre). This warning should be addressed for code that operates on data that crosses a trust boundary and that can affect execution, such as parsing untrusted file inputs or processing query strings of a web request.\r\n{1}"
-                },
-                "Warning_OptimizationsDisabled": {
-                  "text": "The following modules were compiled with optimizations disabled (/Od), a condition that disables Spectre mitigations:\r\n{0}"
-                },
-                "Warning_SpectreMitigationNotEnabled": {
-                  "text": "The following modules were compiled with a toolset that supports /Qspectre but the switch was not enabled on the command-line:\r\n{0}"
-                },
-                "Warning_SpectreMitigationExplicitlyDisabled": {
-                  "text": "The following modules were compiled with Spectre mitigations explicitly disabled:\r\n{0}"
-                },
-                "Pass": {
-                  "text": "All linked modules '{0}' were compiled with mitigations enabled that help prevent Spectre (speculative execution side-channel attack) vulnerabilities."
-                },
-                "NotApplicable_InvalidMetadata": {
-                  "text": "'{0}' was not evaluated for check '{1}' as the analysis is not relevant based on observed metadata: {2}."
-                }
-              },
-              "name": "EnableSpectreMitigations"
-            },
-            {
-              "id": "BA2025",
-              "fullDescription": {
-                "text": "Control-flow Enforcement Technology (CET) Shadow Stack is a computer processor feature that provides capabilities to defend against return-oriented programming (ROP) based malware attacks."
-              },
-              "helpUri": "https://github.com/microsoft/binskim/blob/main/docs/BinSkimRules.md#rule-BA2025EnableShadowStack",
-              "help": {
-                "text": "Control-flow Enforcement Technology (CET) Shadow Stack is a computer processor feature that provides capabilities to defend against return-oriented programming (ROP) based malware attacks."
-              },
-              "messageStrings": {
-                "Pass": {
-                  "text": "'{0}' enables the Control-flow Enforcement Technology (CET) Shadow Stack mitigation."
-                },
-                "Warning": {
-                  "text": "'{0}' does not enable the Control-flow Enforcement Technology (CET) Shadow Stack mitigation. To resolve this issue, pass /CETCOMPAT on the linker command lines."
-                },
-                "NotApplicable_InvalidMetadata": {
-                  "text": "'{0}' was not evaluated for check '{1}' as the analysis is not relevant based on observed metadata: {2}."
-                }
-              },
-              "name": "EnableShadowStack"
-            },
-            {
-              "id": "BA2026",
-              "fullDescription": {
-                "text": "/sdl enables a superset of the baseline security checks provided by /GS and overrides /GS-. By default, /sdl is off. /sdl- disables the additional security checks."
-              },
-              "helpUri": "https://github.com/microsoft/binskim/blob/main/docs/BinSkimRules.md#rule-BA2026EnableAdditionalSdlSecurityChecks",
-              "help": {
-                "text": "/sdl enables a superset of the baseline security checks provided by /GS and overrides /GS-. By default, /sdl is off. /sdl- disables the additional security checks."
-              },
-              "messageStrings": {
-                "Pass": {
-                  "text": "'{0}' is a Windows PE that was compiled with recommended Security Development Lifecycle (SDL) checks. These checks change security-relevant warnings into errors, and set additional secure code-generation features."
-                },
-                "Warning": {
-                  "text": "'{0}' is a Windows PE that wasn't compiled with recommended Security Development Lifecycle (SDL) checks. As a result some critical compile-time and runtime checks may be disabled, increasing the possibility of an exploitable runtime issue. To resolve this problem, pass '/sdl' on the cl.exe command-line, set the 'SDL checks' property in the 'C/C++ -> General' Configuration property page, or explicitly set the 'SDLCheck' property in the project file (nested within a 'CLCompile' element) to 'true'."
-                },
-                "NotApplicable_InvalidMetadata": {
-                  "text": "'{0}' was not evaluated for check '{1}' as the analysis is not relevant based on observed metadata: {2}."
-                }
-              },
-              "name": "EnableAdditionalSdlSecurityChecks"
-            },
-            {
-<<<<<<< HEAD
-              "id": "BA2027",
-              "fullDescription": {
-                "text": "The '/std' setting enables supported C and C++ language features from the specified version of the C or C++ language standard. Compile using current dialects enables current standard-specific features and behavior."
-              },
-              "helpUri": "https://github.com/microsoft/binskim/blob/main/docs/BinSkimRules.md#rule-BA2027CompileUsingCurrentDialects",
-              "help": {
-                "text": "The '/std' setting enables supported C and C++ language features from the specified version of the C or C++ language standard. Compile using current dialects enables current standard-specific features and behavior."
-              },
-              "messageStrings": {
-                "Pass": {
-                  "text": "'{0}' is a Windows PE that was compiled with current dialects. Compile using current dialects enables current standard-specific features and behavior."
-                },
-                "Warning": {
-                  "text": "'{0}' is a Windows PE that wasn't compiled with current dialects. Compile using current dialects enables current standard-specific features and behavior. To resolve this problem, pass version 17 or later on the cl.exe command-line, e.g. '/std:c++17' for C++ and '/std:c17' for C or set the corresponding 'Language Standard' property in the 'C/C++ -> General' Configuration property page.\r\nThe following modules were not compiled with current dialects:\r\n{1}"
-=======
-              "id": "BA3003",
-              "fullDescription": {
-                "text": "The stack protector ensures that all functions that use buffers over a certain size will use a stack cookie (and check it) to prevent stack based buffer overflows, exiting if stack smashing is detected. Use '--fstack-protector-strong' (all buffers of 4 bytes or more) or '--fstack-protector-all' (all functions) to enable this."
-              },
-              "helpUri": "https://github.com/microsoft/binskim/blob/main/docs/BinSkimRules.md#rule-BA3003EnableStackProtector",
-              "help": {
-                "text": "The stack protector ensures that all functions that use buffers over a certain size will use a stack cookie (and check it) to prevent stack based buffer overflows, exiting if stack smashing is detected. Use '--fstack-protector-strong' (all buffers of 4 bytes or more) or '--fstack-protector-all' (all functions) to enable this."
-              },
-              "messageStrings": {
-                "Pass": {
-                  "text": "Stack protector was found on '{0}'.  However, if you are not compiling with '--stack-protector-strong', it may provide additional protections."
-                },
-                "Error": {
-                  "text": "The stack protector was not found in '{0}'. This may be because '--stack-protector-strong' was not used, or because it was explicitly disabled by '-fno-stack-protectors'.\r\nModules did not meet the criteria: {1}"
->>>>>>> c4a2a4bf
-                },
-                "NotApplicable_InvalidMetadata": {
-                  "text": "'{0}' was not evaluated for check '{1}' as the analysis is not relevant based on observed metadata: {2}."
-                }
-              },
-<<<<<<< HEAD
-              "name": "CompileUsingCurrentDialects"
-=======
-              "name": "EnableStackProtector"
->>>>>>> c4a2a4bf
-            },
-            {
-              "id": "BA3005",
-              "fullDescription": {
-                "text": "This check ensures that stack clash protection is enabled. Each program running on a computer uses a special memory region called the stack. This memory region is special because it grows automatically when the program needs more stack memory. But if it grows too much and gets too close to another memory region, the program may confuse the stack with the other memory region. An attacker can exploit this confusion to overwrite the stack with the other memory region, or the other way around. Use the compiler flags '-fstack-clash-protection' to enable this."
-              },
-              "helpUri": "https://github.com/microsoft/binskim/blob/main/docs/BinSkimRules.md#rule-BA3005EnableStackClashProtection",
-              "help": {
-                "text": "This check ensures that stack clash protection is enabled. Each program running on a computer uses a special memory region called the stack. This memory region is special because it grows automatically when the program needs more stack memory. But if it grows too much and gets too close to another memory region, the program may confuse the stack with the other memory region. An attacker can exploit this confusion to overwrite the stack with the other memory region, or the other way around. Use the compiler flags '-fstack-clash-protection' to enable this."
-              },
-              "messageStrings": {
-                "Pass": {
-                  "text": "The Stack Clash Protection was present, so '{0}' is protected."
-                },
-                "Error": {
-                  "text": "The Stack Clash Protection is missing from this binary, so the stack from '{0}' can clash/colide with another memory region. Ensure you are compiling with the compiler flags '-fstack-clash-protection' to address this."
-                },
-                "NotApplicable_InvalidMetadata": {
-                  "text": "'{0}' was not evaluated for check '{1}' as the analysis is not relevant based on observed metadata: {2}."
-                }
-              },
-              "name": "EnableStackClashProtection"
-            },
-            {
-              "id": "BA3012",
-              "fullDescription": {
-                "text": "The '/std' setting enables supported C and C++ language features from the specified version of the C or C++ language standard. Compile using current dialects enables current standard-specific features and behavior."
-              },
-              "helpUri": "https://github.com/microsoft/binskim/blob/main/docs/BinSkimRules.md#rule-BA3012DwarfCompileUsingCurrentDialects",
-              "help": {
-                "text": "The '/std' setting enables supported C and C++ language features from the specified version of the C or C++ language standard. Compile using current dialects enables current standard-specific features and behavior."
-              },
-              "messageStrings": {
-                "Pass": {
-                  "text": "'{0}' was compiled with current dialects. Compile using current dialects enables current standard-specific features and behavior."
-                },
-                "Warning": {
-                  "text": "'{0}' was not compiled with current dialects. Compile using current dialects enables current standard-specific features and behavior. To resolve this problem, compiling with the compiler flags /std with version 17 or later, e.g. '/std:c++17' for C++ and '/std:c17' for C."
-                },
-                "NotApplicable_InvalidMetadata": {
-                  "text": "'{0}' was not evaluated for check '{1}' as the analysis is not relevant based on observed metadata: {2}."
-                }
-              },
-              "name": "DwarfCompileUsingCurrentDialects"
-            },
-            {
-              "id": "BA3030",
-              "fullDescription": {
-                "text": "GCC can automatically replace unsafe functions with checked variants when it can statically determine the length of a buffer or string. In the case of an overflow, the checked version will safely exit the program (rather than potentially allowing an exploit). This feature can be enabled by passing '-DFortify_Source=2' when optimization level 2 is enabled ('-O2')."
-              },
-              "helpUri": "https://github.com/microsoft/binskim/blob/main/docs/BinSkimRules.md#rule-BA3030UseCheckedFunctionsWithGcc",
-              "help": {
-                "text": "GCC can automatically replace unsafe functions with checked variants when it can statically determine the length of a buffer or string. In the case of an overflow, the checked version will safely exit the program (rather than potentially allowing an exploit). This feature can be enabled by passing '-DFortify_Source=2' when optimization level 2 is enabled ('-O2')."
-              },
-              "messageStrings": {
-                "Pass_AllFunctionsChecked": {
-                  "text": "All functions that can be checked in '{0}' are using the checked versions, so this binary is protected from overflows caused by those function's use."
-                },
-                "Pass_SomeFunctionsChecked": {
-                  "text": "Some checked functions were found in '{0}'; however, there were also some unchecked functions, which can occur when the compiler cannot statically determine the length of a buffer/string.  We recommend reviewing your usage of functions like memcpy or strcpy."
-                },
-                "Pass_NoCheckableFunctions": {
-                  "text": "No unsafe functions which can be replaced with checked versions are used in '{0}'."
-                },
-                "Error": {
-                  "text": "No checked functions are present/used when compiling '{0}', and it was compiled with GCC--and it uses functions that can be checked. The Fortify Source flag replaces some unsafe functions with checked versions when a static length can be determined, and can be enabled by passing '-D_FORTIFY_SOURCE=2' when optimization level 2 ('-O2') is enabled.  It is possible that the flag was passed, but that the compiler could not statically determine the length of any buffers/strings."
-                },
-                "NotApplicable_InvalidMetadata": {
-                  "text": "'{0}' was not evaluated for check '{1}' as the analysis is not relevant based on observed metadata: {2}."
-                }
-              },
-              "name": "UseCheckedFunctionsWithGcc"
-            },
-            {
-              "id": "BA5001",
-              "fullDescription": {
-                "text": "A Position Independent Executable (PIE) relocates all of its sections at load time, including the code section, if ASLR is enabled in the Linux kernel (instead of just the stack/heap). This makes ROP-style attacks more difficult. This can be enabled by passing '-f pie' to clang/gcc."
-              },
-              "helpUri": "https://github.com/microsoft/binskim/blob/main/docs/BinSkimRules.md#rule-BA5001EnablePositionIndependentExecutableMachO",
-              "help": {
-                "text": "A Position Independent Executable (PIE) relocates all of its sections at load time, including the code section, if ASLR is enabled in the Linux kernel (instead of just the stack/heap). This makes ROP-style attacks more difficult. This can be enabled by passing '-f pie' to clang/gcc."
-              },
-              "messageStrings": {
-                "Pass": {
-                  "text": "PIE enabled on executable '{0}'."
-                },
-                "Error": {
-                  "text": "PIE disabled on executable '{0}'.  This means the code section will always be loaded to the same address, even if ASLR is enabled in the Linux kernel.  To address this, ensure you are compiling with '-fpie' when using clang/gcc."
-                },
-                "NotApplicable_InvalidMetadata": {
-                  "text": "'{0}' was not evaluated for check '{1}' as the analysis is not relevant based on observed metadata: {2}."
-                }
-              },
-              "name": "EnablePositionIndependentExecutableMachO"
-            },
-            {
-              "id": "BA5002",
-              "fullDescription": {
-                "text": "This checks if a binary has an executable stack; an executable stack allows attackers to redirect code flow into stack memory, which is an easy place for an attacker to store shellcode. Ensure do not enable flag \"--allow_stack_execute\"."
-              },
-              "helpUri": "https://github.com/microsoft/binskim/blob/main/docs/BinSkimRules.md#rule-BA5002DoNotAllowExecutableStack",
-              "help": {
-                "text": "This checks if a binary has an executable stack; an executable stack allows attackers to redirect code flow into stack memory, which is an easy place for an attacker to store shellcode. Ensure do not enable flag \"--allow_stack_execute\"."
-              },
-              "messageStrings": {
-                "Pass": {
-                  "text": "Executable stack is not allowed on executable '{0}'."
-                },
-                "Error": {
-                  "text": "Stack on '{0}' is executable, which means that an attacker could use it as a place to store attack shellcode.  Ensure do not compile with flag \"--allow_stack_execute\" to mark the stack as non-executable."
-                },
-                "NotApplicable_InvalidMetadata": {
-                  "text": "'{0}' was not evaluated for check '{1}' as the analysis is not relevant based on observed metadata: {2}."
-                }
-              },
-              "name": "DoNotAllowExecutableStack"
-            },
-            {
-              "id": "BA3001",
-              "fullDescription": {
-                "text": "A Position Independent Executable (PIE) relocates all of its sections at load time, including the code section, if ASLR is enabled in the Linux kernel (instead of just the stack/heap). This makes ROP-style attacks more difficult. This can be enabled by passing '-f pie' to clang/gcc."
-              },
-              "helpUri": "https://github.com/microsoft/binskim/blob/main/docs/BinSkimRules.md#rule-BA3001EnablePositionIndependentExecutable",
-              "help": {
-                "text": "A Position Independent Executable (PIE) relocates all of its sections at load time, including the code section, if ASLR is enabled in the Linux kernel (instead of just the stack/heap). This makes ROP-style attacks more difficult. This can be enabled by passing '-f pie' to clang/gcc."
-              },
-              "messageStrings": {
-                "Pass_Executable": {
-                  "text": "PIE enabled on executable '{0}'."
-                },
-                "Pass_Library": {
-                  "text": "'{0}' is a shared object library rather than an executable, and is automatically position independent."
-                },
-                "Error": {
-                  "text": "PIE disabled on executable '{0}'.  This means the code section will always be loaded to the same address, even if ASLR is enabled in the Linux kernel.  To address this, ensure you are compiling with '-fpie' when using clang/gcc."
-                },
-                "NotApplicable_InvalidMetadata": {
-                  "text": "'{0}' was not evaluated for check '{1}' as the analysis is not relevant based on observed metadata: {2}."
-                }
-              },
-              "name": "EnablePositionIndependentExecutable"
-            },
-            {
-              "id": "BA3002",
-              "fullDescription": {
-                "text": "This checks if a binary has an executable stack; an executable stack allows attackers to redirect code flow into stack memory, which is an easy place for an attacker to store shellcode. Ensure you are compiling with '-z noexecstack' to mark the stack as non-executable."
-              },
-              "helpUri": "https://github.com/microsoft/binskim/blob/main/docs/BinSkimRules.md#rule-BA3002DoNotMarkStackAsExecutable",
-              "help": {
-                "text": "This checks if a binary has an executable stack; an executable stack allows attackers to redirect code flow into stack memory, which is an easy place for an attacker to store shellcode. Ensure you are compiling with '-z noexecstack' to mark the stack as non-executable."
-              },
-              "messageStrings": {
-                "Pass": {
-                  "text": "GNU_STACK segment marked as non-executable on '{0}'."
-                },
-                "Error_StackExec": {
-                  "text": "Stack on '{0}' is executable, which means that an attacker could use it as a place to store attack shellcode.  Ensure you are compiling with '-z noexecstack' to mark the stack as non-executable."
-                },
-                "Error_NoStackSeg": {
-                  "text": "GNU_STACK segment on '{0}' is missing, which means the stack will likely be loaded as executable.  Ensure you are using an up to date compiler and passing '-z noexecstack' to the compiler."
-                },
-                "NotApplicable_InvalidMetadata": {
-                  "text": "'{0}' was not evaluated for check '{1}' as the analysis is not relevant based on observed metadata: {2}."
-                }
-              },
-              "name": "DoNotMarkStackAsExecutable"
-            },
-            {
-              "id": "BA3006",
-              "fullDescription": {
-                "text": "This check ensures that non-executable stack is enabled. A common type of exploit is the stack buffer overflow. An application receives, from an attacker, more data than it is prepared for and stores this information on its stack, writing beyond the space reserved for it. This can be designed to cause execution of the data written on the stack. One mechanism to mitigate this vulnerability is for the system to not allow the execution of instructions in sections of memory identified as part of the stack. Use the compiler flags '-z noexecstack' to enable this."
-              },
-              "helpUri": "https://github.com/microsoft/binskim/blob/main/docs/BinSkimRules.md#rule-BA3006EnableNonExecutableStack",
-              "help": {
-                "text": "This check ensures that non-executable stack is enabled. A common type of exploit is the stack buffer overflow. An application receives, from an attacker, more data than it is prepared for and stores this information on its stack, writing beyond the space reserved for it. This can be designed to cause execution of the data written on the stack. One mechanism to mitigate this vulnerability is for the system to not allow the execution of instructions in sections of memory identified as part of the stack. Use the compiler flags '-z noexecstack' to enable this."
-              },
-              "messageStrings": {
-                "Pass": {
-                  "text": "The non-executable stack flag was present, so '{0}' is protected."
-                },
-                "Error": {
-                  "text": "The non-executable stack is not enabled for this binary, so '{0}' can have a vulnerability of execution of the data written on the stack. Ensure you are compiling with the flag '-z noexecstack' to address this."
-                },
-                "NotApplicable_InvalidMetadata": {
-                  "text": "'{0}' was not evaluated for check '{1}' as the analysis is not relevant based on observed metadata: {2}."
-                }
-              },
-              "name": "EnableNonExecutableStack"
-            },
-            {
-              "id": "BA3010",
-              "fullDescription": {
-                "text": "This check ensures that some relocation data is marked as read only after the executable is loaded, and moved below the '.data' section in memory. This prevents them from being overwritten, which can redirect control flow. Use the compiler flags '-Wl,z,relro' to enable this."
-              },
-              "helpUri": "https://github.com/microsoft/binskim/blob/main/docs/BinSkimRules.md#rule-BA3010EnableReadOnlyRelocations",
-              "help": {
-                "text": "This check ensures that some relocation data is marked as read only after the executable is loaded, and moved below the '.data' section in memory. This prevents them from being overwritten, which can redirect control flow. Use the compiler flags '-Wl,z,relro' to enable this."
-              },
-              "messageStrings": {
-                "Pass": {
-                  "text": "The GNU_RELRO segment was present, so '{0}' is protected."
-                },
-                "Error": {
-                  "text": "The GNU_RELRO segment is missing from this binary, so relocation sections in '{0}' will not be marked as read only after the binary is loaded.  An attacker can overwrite these to redirect control flow.  Ensure you are compiling with the compiler flags '-Wl,z,relro' to address this."
-                },
-                "NotApplicable_InvalidMetadata": {
-                  "text": "'{0}' was not evaluated for check '{1}' as the analysis is not relevant based on observed metadata: {2}."
-                }
-              },
-              "name": "EnableReadOnlyRelocations"
-            },
-            {
-              "id": "BA3011",
-              "fullDescription": {
-                "text": "This check ensures that some relocation data is marked as read only after the executable is loaded, and moved below the '.data' section in memory. This prevents them from being overwritten, which can redirect control flow. Use the compiler flags '-Wl,z,now' to enable this."
-              },
-              "helpUri": "https://github.com/microsoft/binskim/blob/main/docs/BinSkimRules.md#rule-BA3011EnableBindNow",
-              "help": {
-                "text": "This check ensures that some relocation data is marked as read only after the executable is loaded, and moved below the '.data' section in memory. This prevents them from being overwritten, which can redirect control flow. Use the compiler flags '-Wl,z,now' to enable this."
-              },
-              "messageStrings": {
-                "Pass": {
-                  "text": "The BIND_NOW flag was present, so '{0}' is protected."
-                },
-                "Error": {
-                  "text": "The BIND_NOW flag is missing from this binary, so relocation sections in '{0}' will not be marked as read only after the binary is loaded.  An attacker can overwrite these to redirect control flow.  Ensure you are compiling with the compiler flags '-Wl,z,now' to address this."
-                },
-                "NotApplicable_InvalidMetadata": {
-                  "text": "'{0}' was not evaluated for check '{1}' as the analysis is not relevant based on observed metadata: {2}."
-                }
-              },
-              "name": "EnableBindNow"
-            }
-          ],
-          "properties": {
-            "Comments": "A security and correctness analyzer for portable executable and MSIL formats."
-          }
-        }
-      },
-      "invocations": [
-        {
-          "executionSuccessful": true
-        }
-      ],
-      "artifacts": [
-        {
-          "location": {
-            "uri": "file:///Z:/src/Test.FunctionalTests.BinSkim.Driver/BaselineTestsData/clang.no_stack_protector"
-          },
-          "hashes": {
-            "md5": "70856162BFDB775364758AD369AB447D",
-            "sha-1": "9854D5B06DE4D77D6F93E24E9D1FB4CCF0DCBE5B",
-            "sha-256": "675499E2D38945515C1B5B0F9DBEE05675F67F2D0CA597BAD3695981C67B1333"
-          }
-        }
-      ],
-      "columnKind": "utf16CodeUnits"
-    }
-  ]
+﻿{
+  "$schema": "https://schemastore.azurewebsites.net/schemas/json/sarif-2.1.0-rtm.5.json",
+  "version": "2.1.0",
+  "runs": [
+    {
+      "results": [
+        {
+          "ruleId": "BA2001",
+          "ruleIndex": 0,
+          "kind": "notApplicable",
+          "level": "none",
+          "message": {
+            "id": "NotApplicable_InvalidMetadata",
+            "arguments": [
+              "clang.no_stack_protector",
+              "LoadImageAboveFourGigabyteAddress",
+              "image is not a PE binary"
+            ]
+          },
+          "locations": [
+            {
+              "physicalLocation": {
+                "artifactLocation": {
+                  "uri": "file:///Z:/src/Test.FunctionalTests.BinSkim.Driver/BaselineTestsData/clang.no_stack_protector",
+                  "index": 0
+                }
+              }
+            }
+          ]
+        },
+        {
+          "ruleId": "BA2002",
+          "ruleIndex": 1,
+          "kind": "notApplicable",
+          "level": "none",
+          "message": {
+            "id": "NotApplicable_InvalidMetadata",
+            "arguments": [
+              "clang.no_stack_protector",
+              "DoNotIncorporateVulnerableDependencies",
+              "image is not a PE binary"
+            ]
+          },
+          "locations": [
+            {
+              "physicalLocation": {
+                "artifactLocation": {
+                  "uri": "file:///Z:/src/Test.FunctionalTests.BinSkim.Driver/BaselineTestsData/clang.no_stack_protector",
+                  "index": 0
+                }
+              }
+            }
+          ]
+        },
+        {
+          "ruleId": "BA2004",
+          "ruleIndex": 2,
+          "kind": "notApplicable",
+          "level": "none",
+          "message": {
+            "id": "NotApplicable_InvalidMetadata",
+            "arguments": [
+              "clang.no_stack_protector",
+              "EnableSecureSourceCodeHashing",
+              "image is not a PE binary"
+            ]
+          },
+          "locations": [
+            {
+              "physicalLocation": {
+                "artifactLocation": {
+                  "uri": "file:///Z:/src/Test.FunctionalTests.BinSkim.Driver/BaselineTestsData/clang.no_stack_protector",
+                  "index": 0
+                }
+              }
+            }
+          ]
+        },
+        {
+          "ruleId": "BA2005",
+          "ruleIndex": 3,
+          "kind": "notApplicable",
+          "level": "none",
+          "message": {
+            "id": "NotApplicable_InvalidMetadata",
+            "arguments": [
+              "clang.no_stack_protector",
+              "DoNotShipVulnerableBinaries",
+              "image is not a PE binary"
+            ]
+          },
+          "locations": [
+            {
+              "physicalLocation": {
+                "artifactLocation": {
+                  "uri": "file:///Z:/src/Test.FunctionalTests.BinSkim.Driver/BaselineTestsData/clang.no_stack_protector",
+                  "index": 0
+                }
+              }
+            }
+          ]
+        },
+        {
+          "ruleId": "BA2006",
+          "ruleIndex": 4,
+          "kind": "notApplicable",
+          "level": "none",
+          "message": {
+            "id": "NotApplicable_InvalidMetadata",
+            "arguments": [
+              "clang.no_stack_protector",
+              "BuildWithSecureTools",
+              "image is not a PE binary"
+            ]
+          },
+          "locations": [
+            {
+              "physicalLocation": {
+                "artifactLocation": {
+                  "uri": "file:///Z:/src/Test.FunctionalTests.BinSkim.Driver/BaselineTestsData/clang.no_stack_protector",
+                  "index": 0
+                }
+              }
+            }
+          ]
+        },
+        {
+          "ruleId": "BA2007",
+          "ruleIndex": 5,
+          "kind": "notApplicable",
+          "level": "none",
+          "message": {
+            "id": "NotApplicable_InvalidMetadata",
+            "arguments": [
+              "clang.no_stack_protector",
+              "EnableCriticalCompilerWarnings",
+              "image is not a PE binary"
+            ]
+          },
+          "locations": [
+            {
+              "physicalLocation": {
+                "artifactLocation": {
+                  "uri": "file:///Z:/src/Test.FunctionalTests.BinSkim.Driver/BaselineTestsData/clang.no_stack_protector",
+                  "index": 0
+                }
+              }
+            }
+          ]
+        },
+        {
+          "ruleId": "BA2008",
+          "ruleIndex": 6,
+          "kind": "notApplicable",
+          "level": "none",
+          "message": {
+            "id": "NotApplicable_InvalidMetadata",
+            "arguments": [
+              "clang.no_stack_protector",
+              "EnableControlFlowGuard",
+              "image is not a PE binary"
+            ]
+          },
+          "locations": [
+            {
+              "physicalLocation": {
+                "artifactLocation": {
+                  "uri": "file:///Z:/src/Test.FunctionalTests.BinSkim.Driver/BaselineTestsData/clang.no_stack_protector",
+                  "index": 0
+                }
+              }
+            }
+          ]
+        },
+        {
+          "ruleId": "BA2009",
+          "ruleIndex": 7,
+          "kind": "notApplicable",
+          "level": "none",
+          "message": {
+            "id": "NotApplicable_InvalidMetadata",
+            "arguments": [
+              "clang.no_stack_protector",
+              "EnableAddressSpaceLayoutRandomization",
+              "image is not a PE binary"
+            ]
+          },
+          "locations": [
+            {
+              "physicalLocation": {
+                "artifactLocation": {
+                  "uri": "file:///Z:/src/Test.FunctionalTests.BinSkim.Driver/BaselineTestsData/clang.no_stack_protector",
+                  "index": 0
+                }
+              }
+            }
+          ]
+        },
+        {
+          "ruleId": "BA2010",
+          "ruleIndex": 8,
+          "kind": "notApplicable",
+          "level": "none",
+          "message": {
+            "id": "NotApplicable_InvalidMetadata",
+            "arguments": [
+              "clang.no_stack_protector",
+              "DoNotMarkImportsSectionAsExecutable",
+              "image is not a PE binary"
+            ]
+          },
+          "locations": [
+            {
+              "physicalLocation": {
+                "artifactLocation": {
+                  "uri": "file:///Z:/src/Test.FunctionalTests.BinSkim.Driver/BaselineTestsData/clang.no_stack_protector",
+                  "index": 0
+                }
+              }
+            }
+          ]
+        },
+        {
+          "ruleId": "BA2011",
+          "ruleIndex": 9,
+          "kind": "notApplicable",
+          "level": "none",
+          "message": {
+            "id": "NotApplicable_InvalidMetadata",
+            "arguments": [
+              "clang.no_stack_protector",
+              "EnableStackProtection",
+              "image is not a PE binary"
+            ]
+          },
+          "locations": [
+            {
+              "physicalLocation": {
+                "artifactLocation": {
+                  "uri": "file:///Z:/src/Test.FunctionalTests.BinSkim.Driver/BaselineTestsData/clang.no_stack_protector",
+                  "index": 0
+                }
+              }
+            }
+          ]
+        },
+        {
+          "ruleId": "BA2012",
+          "ruleIndex": 10,
+          "kind": "notApplicable",
+          "level": "none",
+          "message": {
+            "id": "NotApplicable_InvalidMetadata",
+            "arguments": [
+              "clang.no_stack_protector",
+              "DoNotModifyStackProtectionCookie",
+              "image is not a PE binary"
+            ]
+          },
+          "locations": [
+            {
+              "physicalLocation": {
+                "artifactLocation": {
+                  "uri": "file:///Z:/src/Test.FunctionalTests.BinSkim.Driver/BaselineTestsData/clang.no_stack_protector",
+                  "index": 0
+                }
+              }
+            }
+          ]
+        },
+        {
+          "ruleId": "BA2013",
+          "ruleIndex": 11,
+          "kind": "notApplicable",
+          "level": "none",
+          "message": {
+            "id": "NotApplicable_InvalidMetadata",
+            "arguments": [
+              "clang.no_stack_protector",
+              "InitializeStackProtection",
+              "image is not a PE binary"
+            ]
+          },
+          "locations": [
+            {
+              "physicalLocation": {
+                "artifactLocation": {
+                  "uri": "file:///Z:/src/Test.FunctionalTests.BinSkim.Driver/BaselineTestsData/clang.no_stack_protector",
+                  "index": 0
+                }
+              }
+            }
+          ]
+        },
+        {
+          "ruleId": "BA2014",
+          "ruleIndex": 12,
+          "kind": "notApplicable",
+          "level": "none",
+          "message": {
+            "id": "NotApplicable_InvalidMetadata",
+            "arguments": [
+              "clang.no_stack_protector",
+              "DoNotDisableStackProtectionForFunctions",
+              "image is not a PE binary"
+            ]
+          },
+          "locations": [
+            {
+              "physicalLocation": {
+                "artifactLocation": {
+                  "uri": "file:///Z:/src/Test.FunctionalTests.BinSkim.Driver/BaselineTestsData/clang.no_stack_protector",
+                  "index": 0
+                }
+              }
+            }
+          ]
+        },
+        {
+          "ruleId": "BA2015",
+          "ruleIndex": 13,
+          "kind": "notApplicable",
+          "level": "none",
+          "message": {
+            "id": "NotApplicable_InvalidMetadata",
+            "arguments": [
+              "clang.no_stack_protector",
+              "EnableHighEntropyVirtualAddresses",
+              "image is not a PE binary"
+            ]
+          },
+          "locations": [
+            {
+              "physicalLocation": {
+                "artifactLocation": {
+                  "uri": "file:///Z:/src/Test.FunctionalTests.BinSkim.Driver/BaselineTestsData/clang.no_stack_protector",
+                  "index": 0
+                }
+              }
+            }
+          ]
+        },
+        {
+          "ruleId": "BA2016",
+          "ruleIndex": 14,
+          "kind": "notApplicable",
+          "level": "none",
+          "message": {
+            "id": "NotApplicable_InvalidMetadata",
+            "arguments": [
+              "clang.no_stack_protector",
+              "MarkImageAsNXCompatible",
+              "image is not a PE binary"
+            ]
+          },
+          "locations": [
+            {
+              "physicalLocation": {
+                "artifactLocation": {
+                  "uri": "file:///Z:/src/Test.FunctionalTests.BinSkim.Driver/BaselineTestsData/clang.no_stack_protector",
+                  "index": 0
+                }
+              }
+            }
+          ]
+        },
+        {
+          "ruleId": "BA2018",
+          "ruleIndex": 15,
+          "kind": "notApplicable",
+          "level": "none",
+          "message": {
+            "id": "NotApplicable_InvalidMetadata",
+            "arguments": [
+              "clang.no_stack_protector",
+              "EnableSafeSEH",
+              "image is not a PE binary"
+            ]
+          },
+          "locations": [
+            {
+              "physicalLocation": {
+                "artifactLocation": {
+                  "uri": "file:///Z:/src/Test.FunctionalTests.BinSkim.Driver/BaselineTestsData/clang.no_stack_protector",
+                  "index": 0
+                }
+              }
+            }
+          ]
+        },
+        {
+          "ruleId": "BA2019",
+          "ruleIndex": 16,
+          "kind": "notApplicable",
+          "level": "none",
+          "message": {
+            "id": "NotApplicable_InvalidMetadata",
+            "arguments": [
+              "clang.no_stack_protector",
+              "DoNotMarkWritableSectionsAsShared",
+              "image is not a PE binary"
+            ]
+          },
+          "locations": [
+            {
+              "physicalLocation": {
+                "artifactLocation": {
+                  "uri": "file:///Z:/src/Test.FunctionalTests.BinSkim.Driver/BaselineTestsData/clang.no_stack_protector",
+                  "index": 0
+                }
+              }
+            }
+          ]
+        },
+        {
+          "ruleId": "BA2021",
+          "ruleIndex": 17,
+          "kind": "notApplicable",
+          "level": "none",
+          "message": {
+            "id": "NotApplicable_InvalidMetadata",
+            "arguments": [
+              "clang.no_stack_protector",
+              "DoNotMarkWritableSectionsAsExecutable",
+              "image is not a PE binary"
+            ]
+          },
+          "locations": [
+            {
+              "physicalLocation": {
+                "artifactLocation": {
+                  "uri": "file:///Z:/src/Test.FunctionalTests.BinSkim.Driver/BaselineTestsData/clang.no_stack_protector",
+                  "index": 0
+                }
+              }
+            }
+          ]
+        },
+        {
+          "ruleId": "BA2022",
+          "ruleIndex": 18,
+          "kind": "notApplicable",
+          "level": "none",
+          "message": {
+            "id": "NotApplicable_InvalidMetadata",
+            "arguments": [
+              "clang.no_stack_protector",
+              "SignSecurely",
+              "image is not a PE binary"
+            ]
+          },
+          "locations": [
+            {
+              "physicalLocation": {
+                "artifactLocation": {
+                  "uri": "file:///Z:/src/Test.FunctionalTests.BinSkim.Driver/BaselineTestsData/clang.no_stack_protector",
+                  "index": 0
+                }
+              }
+            }
+          ]
+        },
+        {
+          "ruleId": "BA2024",
+          "ruleIndex": 19,
+          "kind": "notApplicable",
+          "level": "none",
+          "message": {
+            "id": "NotApplicable_InvalidMetadata",
+            "arguments": [
+              "clang.no_stack_protector",
+              "EnableSpectreMitigations",
+              "image is not a PE binary"
+            ]
+          },
+          "locations": [
+            {
+              "physicalLocation": {
+                "artifactLocation": {
+                  "uri": "file:///Z:/src/Test.FunctionalTests.BinSkim.Driver/BaselineTestsData/clang.no_stack_protector",
+                  "index": 0
+                }
+              }
+            }
+          ]
+        },
+        {
+          "ruleId": "BA2025",
+          "ruleIndex": 20,
+          "kind": "notApplicable",
+          "level": "none",
+          "message": {
+            "id": "NotApplicable_InvalidMetadata",
+            "arguments": [
+              "clang.no_stack_protector",
+              "EnableShadowStack",
+              "image is not a PE binary"
+            ]
+          },
+          "locations": [
+            {
+              "physicalLocation": {
+                "artifactLocation": {
+                  "uri": "file:///Z:/src/Test.FunctionalTests.BinSkim.Driver/BaselineTestsData/clang.no_stack_protector",
+                  "index": 0
+                }
+              }
+            }
+          ]
+        },
+        {
+          "ruleId": "BA2026",
+          "ruleIndex": 21,
+          "kind": "notApplicable",
+          "level": "none",
+          "message": {
+            "id": "NotApplicable_InvalidMetadata",
+            "arguments": [
+              "clang.no_stack_protector",
+              "EnableAdditionalSdlSecurityChecks",
+              "image is not a PE binary"
+            ]
+          },
+          "locations": [
+            {
+              "physicalLocation": {
+                "artifactLocation": {
+                  "uri": "file:///Z:/src/Test.FunctionalTests.BinSkim.Driver/BaselineTestsData/clang.no_stack_protector",
+                  "index": 0
+                }
+              }
+            }
+          ]
+        },
+        {
+          "ruleId": "BA3003",
+          "ruleIndex": 22,
+          "kind": "notApplicable",
+          "level": "none",
+          "message": {
+            "id": "NotApplicable_InvalidMetadata",
+            "arguments": [
+              "clang.no_stack_protector",
+              "EnableStackProtector",
+              "not compiled solely with gcc"
+            ]
+          },
+          "locations": [
+            {
+              "physicalLocation": {
+                "artifactLocation": {
+                  "uri": "file:///Z:/src/Test.FunctionalTests.BinSkim.Driver/BaselineTestsData/clang.no_stack_protector",
+                  "index": 0
+                }
+              }
+            }
+          ]
+        },
+        {
+          "ruleId": "BA3005",
+          "ruleIndex": 23,
+          "kind": "notApplicable",
+          "level": "none",
+          "message": {
+            "id": "NotApplicable_InvalidMetadata",
+            "arguments": [
+              "clang.no_stack_protector",
+              "EnableStackClashProtection",
+              "not compiled solely with gcc"
+            ]
+          },
+          "locations": [
+            {
+              "physicalLocation": {
+                "artifactLocation": {
+                  "uri": "file:///Z:/src/Test.FunctionalTests.BinSkim.Driver/BaselineTestsData/clang.no_stack_protector",
+                  "index": 0
+                }
+              }
+            }
+          ]
+        },
+        {
+          "ruleId": "BA3030",
+          "ruleIndex": 24,
+          "kind": "notApplicable",
+          "level": "none",
+          "message": {
+            "id": "NotApplicable_InvalidMetadata",
+            "arguments": [
+              "clang.no_stack_protector",
+              "UseCheckedFunctionsWithGcc",
+              "not compiled solely with gcc"
+            ]
+          },
+          "locations": [
+            {
+              "physicalLocation": {
+                "artifactLocation": {
+                  "uri": "file:///Z:/src/Test.FunctionalTests.BinSkim.Driver/BaselineTestsData/clang.no_stack_protector",
+                  "index": 0
+                }
+              }
+            }
+          ]
+        },
+        {
+          "ruleId": "BA5001",
+          "ruleIndex": 25,
+          "kind": "notApplicable",
+          "level": "none",
+          "message": {
+            "id": "NotApplicable_InvalidMetadata",
+            "arguments": [
+              "clang.no_stack_protector",
+              "EnablePositionIndependentExecutableMachO",
+              "image is not a MachO binary"
+            ]
+          },
+          "locations": [
+            {
+              "physicalLocation": {
+                "artifactLocation": {
+                  "uri": "file:///Z:/src/Test.FunctionalTests.BinSkim.Driver/BaselineTestsData/clang.no_stack_protector",
+                  "index": 0
+                }
+              }
+            }
+          ]
+        },
+        {
+          "ruleId": "BA5002",
+          "ruleIndex": 26,
+          "kind": "notApplicable",
+          "level": "none",
+          "message": {
+            "id": "NotApplicable_InvalidMetadata",
+            "arguments": [
+              "clang.no_stack_protector",
+              "DoNotAllowExecutableStack",
+              "image is not a MachO binary"
+            ]
+          },
+          "locations": [
+            {
+              "physicalLocation": {
+                "artifactLocation": {
+                  "uri": "file:///Z:/src/Test.FunctionalTests.BinSkim.Driver/BaselineTestsData/clang.no_stack_protector",
+                  "index": 0
+                }
+              }
+            }
+          ]
+        },
+        {
+          "ruleId": "BA3001",
+          "ruleIndex": 27,
+          "level": "error",
+          "message": {
+            "id": "Error",
+            "arguments": [
+              "clang.no_stack_protector"
+            ]
+          },
+          "locations": [
+            {
+              "physicalLocation": {
+                "artifactLocation": {
+                  "uri": "file:///Z:/src/Test.FunctionalTests.BinSkim.Driver/BaselineTestsData/clang.no_stack_protector",
+                  "index": 0
+                }
+              }
+            }
+          ]
+        },
+        {
+          "ruleId": "BA3002",
+          "ruleIndex": 28,
+          "kind": "pass",
+          "level": "none",
+          "message": {
+            "id": "Pass",
+            "arguments": [
+              "clang.no_stack_protector"
+            ]
+          },
+          "locations": [
+            {
+              "physicalLocation": {
+                "artifactLocation": {
+                  "uri": "file:///Z:/src/Test.FunctionalTests.BinSkim.Driver/BaselineTestsData/clang.no_stack_protector",
+                  "index": 0
+                }
+              }
+            }
+          ]
+        },
+        {
+          "ruleId": "BA3006",
+          "ruleIndex": 29,
+          "kind": "pass",
+          "level": "none",
+          "message": {
+            "id": "Pass",
+            "arguments": [
+              "clang.no_stack_protector"
+            ]
+          },
+          "locations": [
+            {
+              "physicalLocation": {
+                "artifactLocation": {
+                  "uri": "file:///Z:/src/Test.FunctionalTests.BinSkim.Driver/BaselineTestsData/clang.no_stack_protector",
+                  "index": 0
+                }
+              }
+            }
+          ]
+        },
+        {
+          "ruleId": "BA3010",
+          "ruleIndex": 30,
+          "kind": "pass",
+          "level": "none",
+          "message": {
+            "id": "Pass",
+            "arguments": [
+              "clang.no_stack_protector"
+            ]
+          },
+          "locations": [
+            {
+              "physicalLocation": {
+                "artifactLocation": {
+                  "uri": "file:///Z:/src/Test.FunctionalTests.BinSkim.Driver/BaselineTestsData/clang.no_stack_protector",
+                  "index": 0
+                }
+              }
+            }
+          ]
+        },
+        {
+          "ruleId": "BA3011",
+          "ruleIndex": 31,
+          "level": "error",
+          "message": {
+            "id": "Error",
+            "arguments": [
+              "clang.no_stack_protector"
+            ]
+          },
+          "locations": [
+            {
+              "physicalLocation": {
+                "artifactLocation": {
+                  "uri": "file:///Z:/src/Test.FunctionalTests.BinSkim.Driver/BaselineTestsData/clang.no_stack_protector",
+                  "index": 0
+                }
+              }
+            }
+          ]
+        }
+      ],
+      "tool": {
+        "driver": {
+          "name": "testhost",
+          "version": "15.0.0.0",
+          "rules": [
+            {
+              "id": "BA2001",
+              "fullDescription": {
+                "text": "64-bit images should have a preferred base address above the 4GB boundary to prevent triggering an Address Space Layout Randomization (ASLR) compatibility mode that decreases security. ASLR compatibility mode reduces the number of locations to which ASLR may relocate the binary, reducing its effectiveness at mitigating memory corruption vulnerabilities. To resolve this issue, either use the default preferred base address by removing any uses of /baseaddress from compiler command lines, or /BASE from linker command lines (recommended), or configure your program to start at a base address above 4GB when compiled for 64 bit platforms (by changing the constant passed to /baseaddress or /BASE). Note that if you choose to continue using a custom preferred base address, you will need to make this modification only for 64-bit builds, as base addresses above 4GB are not valid for 32-bit binaries."
+              },
+              "helpUri": "https://github.com/microsoft/binskim/blob/main/docs/BinSkimRules.md#rule-BA2001LoadImageAboveFourGigabyteAddress",
+              "help": {
+                "text": "64-bit images should have a preferred base address above the 4GB boundary to prevent triggering an Address Space Layout Randomization (ASLR) compatibility mode that decreases security. ASLR compatibility mode reduces the number of locations to which ASLR may relocate the binary, reducing its effectiveness at mitigating memory corruption vulnerabilities. To resolve this issue, either use the default preferred base address by removing any uses of /baseaddress from compiler command lines, or /BASE from linker command lines (recommended), or configure your program to start at a base address above 4GB when compiled for 64 bit platforms (by changing the constant passed to /baseaddress or /BASE). Note that if you choose to continue using a custom preferred base address, you will need to make this modification only for 64-bit builds, as base addresses above 4GB are not valid for 32-bit binaries."
+              },
+              "messageStrings": {
+                "Pass": {
+                  "text": "'{0}' is a 64-bit image with a base address that is >= 4 gigabytes, increasing the effectiveness of Address Space Layout Randomization (which helps prevent attackers from executing security-sensitive code in well-known locations)."
+                },
+                "Error": {
+                  "text": "'{0}' is a 64-bit image with a preferred base address below the 4GB boundary. Having a preferred base address below this boundary triggers a compatibility mode in Address Space Layout Randomization (ASLR) on recent versions of Windows that reduces the number of locations to which ASLR may relocate the binary. This reduces the effectiveness of ASLR at mitigating memory corruption vulnerabilities. To resolve this issue, either use the default preferred base address by removing any uses of /baseaddress from compiler command lines, or /BASE from linker command lines (recommended), or configure your program to start at a base address above 4GB when compiled for 64 bit platforms (by changing the constant passed to /baseaddress or /BASE). Note that if you choose to continue using a custom preferred base address, you will need to make this modification only for 64-bit builds, as base addresses above 4GB are not valid for 32-bit binaries."
+                },
+                "NotApplicable_InvalidMetadata": {
+                  "text": "'{0}' was not evaluated for check '{1}' as the analysis is not relevant based on observed metadata: {2}."
+                }
+              },
+              "name": "LoadImageAboveFourGigabyteAddress",
+              "properties": {
+                "equivalentBinScopeRuleReadableName": "FourGbCheck"
+              }
+            },
+            {
+              "id": "BA2002",
+              "fullDescription": {
+                "text": "Binaries should not take dependencies on code with known security vulnerabilities."
+              },
+              "helpUri": "https://github.com/microsoft/binskim/blob/main/docs/BinSkimRules.md#rule-BA2002DoNotIncorporateVulnerableDependencies",
+              "help": {
+                "text": "Binaries should not take dependencies on code with known security vulnerabilities."
+              },
+              "messageStrings": {
+                "Pass": {
+                  "text": "'{0}' does not incorporate any known vulnerable dependencies, as configured by current policy."
+                },
+                "Error": {
+                  "text": "'{0}' was built with a version of {1} which is subject to the following issues: {2}. To resolve this, {3}. The source files that triggered this were: {4}"
+                },
+                "NotApplicable_InvalidMetadata": {
+                  "text": "'{0}' was not evaluated for check '{1}' as the analysis is not relevant based on observed metadata: {2}."
+                }
+              },
+              "name": "DoNotIncorporateVulnerableDependencies",
+              "properties": {
+                "equivalentBinScopeRuleReadableName": "ATLVersionCheck"
+              }
+            },
+            {
+              "id": "BA2004",
+              "fullDescription": {
+                "text": "Compilers can generate and store checksums of source files in order to provide linkage between binaries, their PDBs, and associated source code. This information is typically used to resolve source file when debugging but it can also be used to verify that a specific body of source code is, in fact, the code that was used to produce a specific set of binaries and PDBs. This validation is helpful in verifying supply chain integrity. Due to this security focus, it is important that the hashing algorithm used to produce checksums is secure. Legacy hashing algorithms, such as MD5 and SHA-1, have been demonstrated to be broken by modern hardware (that is, it is computationally feasible to force hash collisions, in which a common hash is generated from distinct files). Using a secure hashing algorithm, such as SHA-256, prevents the possibility of collision attacks, in which the checksum of a malicious file is used to produce a hash that satisfies the system that it is, in fact, the original file processed by the compiler. For managed binaries, pass '-checksumalgorithm:SHA256' on the csc.exe command-line or populate the '<ChecksumAlgorithm>' project property with 'SHA256' to enable secure source code hashing. For native binaries, pass '/ZH:SHA_256' on the cl.exe command-line to enable secure source code hashing."
+              },
+              "helpUri": "https://github.com/microsoft/binskim/blob/main/docs/BinSkimRules.md#rule-BA2004EnableSecureSourceCodeHashing",
+              "help": {
+                "text": "Compilers can generate and store checksums of source files in order to provide linkage between binaries, their PDBs, and associated source code. This information is typically used to resolve source file when debugging but it can also be used to verify that a specific body of source code is, in fact, the code that was used to produce a specific set of binaries and PDBs. This validation is helpful in verifying supply chain integrity. Due to this security focus, it is important that the hashing algorithm used to produce checksums is secure. Legacy hashing algorithms, such as MD5 and SHA-1, have been demonstrated to be broken by modern hardware (that is, it is computationally feasible to force hash collisions, in which a common hash is generated from distinct files). Using a secure hashing algorithm, such as SHA-256, prevents the possibility of collision attacks, in which the checksum of a malicious file is used to produce a hash that satisfies the system that it is, in fact, the original file processed by the compiler. For managed binaries, pass '-checksumalgorithm:SHA256' on the csc.exe command-line or populate the '<ChecksumAlgorithm>' project property with 'SHA256' to enable secure source code hashing. For native binaries, pass '/ZH:SHA_256' on the cl.exe command-line to enable secure source code hashing."
+              },
+              "messageStrings": {
+                "Pass": {
+                  "text": "'{0}' is a {1} binary which was compiled with a secure (SHA-256) source code hashing algorithm."
+                },
+                "Warning_NativeWithInsecureStaticLibraryCompilands": {
+                  "text": "'{0}' is a native binary that links one or more static libraries that include object files which were hashed using an insecure checksum algorithm (MD5). MD5 is subject to collision attacks and its use can compromise supply chain integrity. Pass '/ZH:SHA_256' on the cl.exe command-line to enable secure source code hashing. The following modules are out of policy:\r\n{1}"
+                },
+                "Error_Managed": {
+                  "text": "'{0}' is a managed binary compiled with an insecure (SHA-1) source code hashing algorithm. SHA-1 is subject to collision attacks and its use can compromise supply chain integrity. Pass '-checksumalgorithm:SHA256' on the csc.exe command-line or populate the project <ChecksumAlgorithm> property with 'SHA256' to enable secure source code hashing."
+                },
+                "Error_NativeWithInsecureDirectCompilands": {
+                  "text": "'{0}' is a native binary that directly compiles and links one or more object files which were hashed using an insecure checksum algorithm (MD5). MD5 is subject to collision attacks and its use can compromise supply chain integrity. Pass '/ZH:SHA_256' on the cl.exe command-line to enable secure source code hashing. The following modules are out of policy:\r\n{1}"
+                },
+                "NotApplicable_InvalidMetadata": {
+                  "text": "'{0}' was not evaluated for check '{1}' as the analysis is not relevant based on observed metadata: {2}."
+                }
+              },
+              "name": "EnableSecureSourceCodeHashing"
+            },
+            {
+              "id": "BA2005",
+              "fullDescription": {
+                "text": "Do not ship obsolete libraries for which there are known security vulnerabilities."
+              },
+              "helpUri": "https://github.com/microsoft/binskim/blob/main/docs/BinSkimRules.md#rule-BA2005DoNotShipVulnerableBinaries",
+              "help": {
+                "text": "Do not ship obsolete libraries for which there are known security vulnerabilities."
+              },
+              "messageStrings": {
+                "Pass": {
+                  "text": "'{0}' is not known to be an obsolete binary that is vulnerable to one or more security problems."
+                },
+                "Error": {
+                  "text": "'{0}' appears to be an obsolete library (version {1}) for which there are known security vulnerabilities. To resolve this issue, obtain a version of {0} that is newer than version {2}. If this binary is not in fact {0}, ignore this warning."
+                },
+                "Error_CouldNotParseVersion": {
+                  "text": "Version information for '{0}' could not be parsed. The binary therefore could not be verified not to be an obsolete binary that is known to be vulnerable to one or more security problems."
+                },
+                "NotApplicable_InvalidMetadata": {
+                  "text": "'{0}' was not evaluated for check '{1}' as the analysis is not relevant based on observed metadata: {2}."
+                }
+              },
+              "name": "DoNotShipVulnerableBinaries",
+              "properties": {
+                "equivalentBinScopeRuleReadableName": "BinaryVersionsCheck"
+              }
+            },
+            {
+              "id": "BA2006",
+              "fullDescription": {
+                "text": "Application code should be compiled with the most up-to-date tool sets possible to take advantage of the most current compile-time security features. Among other things, these features provide address space layout randomization, help prevent arbitrary code execution, and enable code generation that can help prevent speculative execution side-channel attacks."
+              },
+              "helpUri": "https://github.com/microsoft/binskim/blob/main/docs/BinSkimRules.md#rule-BA2006BuildWithSecureTools",
+              "help": {
+                "text": "Application code should be compiled with the most up-to-date tool sets possible to take advantage of the most current compile-time security features. Among other things, these features provide address space layout randomization, help prevent arbitrary code execution, and enable code generation that can help prevent speculative execution side-channel attacks."
+              },
+              "messageStrings": {
+                "Error": {
+                  "text": "'{0}' was compiled with one or more modules which were not built using minimum required tool versions (compiler version {1}). More recent toolchains contain mitigations that make it more difficult for an attacker to exploit vulnerabilities in programs they produce. To resolve this issue, compile and/or link your binary with more recent tools. If you are servicing a product where the tool chain cannot be modified (e.g. producing a hotfix for an already shipped version) ignore this warning. Modules built outside of policy: \r\n{2}"
+                },
+                "Error_BadModule": {
+                  "text": "built with {0} compiler version {1} (Front end version {2})"
+                },
+                "Pass": {
+                  "text": "All linked modules of '{0}' satisfy configured policy (observed compilers: {1})."
+                },
+                "NotApplicable_InvalidMetadata": {
+                  "text": "'{0}' was not evaluated for check '{1}' as the analysis is not relevant based on observed metadata: {2}."
+                }
+              },
+              "name": "BuildWithSecureTools",
+              "properties": {
+                "equivalentBinScopeRuleReadableName": "CompilerVersionCheck"
+              }
+            },
+            {
+              "id": "BA2007",
+              "fullDescription": {
+                "text": "Binaries should be compiled with a warning level that enables all critical security-relevant checks. Enabling at least warning level 3 enables important static analysis in the compiler that can identify bugs with a potential to provoke memory corruption, information disclosure, or double-free vulnerabilities. To resolve this issue, compile at warning level 3 or higher by supplying /W3, /W4, or /Wall to the compiler, and resolve the warnings emitted."
+              },
+              "helpUri": "https://github.com/microsoft/binskim/blob/main/docs/BinSkimRules.md#rule-BA2007EnableCriticalCompilerWarnings",
+              "help": {
+                "text": "Binaries should be compiled with a warning level that enables all critical security-relevant checks. Enabling at least warning level 3 enables important static analysis in the compiler that can identify bugs with a potential to provoke memory corruption, information disclosure, or double-free vulnerabilities. To resolve this issue, compile at warning level 3 or higher by supplying /W3, /W4, or /Wall to the compiler, and resolve the warnings emitted."
+              },
+              "messageStrings": {
+                "Pass": {
+                  "text": "'{0}' was compiled at a secure warning level ({1}) and does not include any modules that disable specific warnings that are required by policy. As a result, it is less likely that memory corruption, information disclosure, double-free and other security-related vulnerabilities exist in code."
+                },
+                "Error_WarningsDisabled": {
+                  "text": "'{0}' disables compiler warning(s) which are required by policy. A compiler warning is typically required if it has a high likelihood of flagging memory corruption, information disclosure, or double-free vulnerabilities. To resolve this issue, enable the indicated warning(s) by removing /Wxxxx switches (where xxxx is a warning id indicated here) from your command line, and resolve any warnings subsequently raised during compilation. An example compiler command line triggering this check was: {1}\r\nModules triggering this check were:\r\n{2}"
+                },
+                "Error_InsufficientWarningLevel": {
+                  "text": "'{0}' was compiled at too low a warning level (effective warning level {1} for one or more modules). Warning level 3 enables important static analysis in the compiler to flag bugs that can lead to memory corruption, information disclosure, or double-free vulnerabilities. To resolve this issue, compile at warning level 3 or higher by supplying /W3, /W4, or /Wall to the compiler, and resolve the warnings emitted. An example compiler command line triggering this check: {2}\r\nModules triggering this check: {3}"
+                },
+                "Error_UnknownModuleLanguage": {
+                  "text": "'{0}' contains code from an unknown language, preventing a comprehensive analysis of the compiler warning settings. The language could not be identified for the following modules: {1}"
+                },
+                "NotApplicable_InvalidMetadata": {
+                  "text": "'{0}' was not evaluated for check '{1}' as the analysis is not relevant based on observed metadata: {2}."
+                }
+              },
+              "name": "EnableCriticalCompilerWarnings",
+              "properties": {
+                "equivalentBinScopeRuleReadableName": "CompilerWarningsCheck"
+              }
+            },
+            {
+              "id": "BA2008",
+              "fullDescription": {
+                "text": "Binaries should enable the compiler control guard feature (CFG) at build time to prevent attackers from redirecting execution to unexpected, unsafe locations. CFG analyzes and discovers all indirect-call instructions at compilation and link time. It also injects a check that precedes every indirect call in code that ensures the target is an expected, safe location.  If that check fails at runtime, the operating system will close the program."
+              },
+              "helpUri": "https://github.com/microsoft/binskim/blob/main/docs/BinSkimRules.md#rule-BA2008EnableControlFlowGuard",
+              "help": {
+                "text": "Binaries should enable the compiler control guard feature (CFG) at build time to prevent attackers from redirecting execution to unexpected, unsafe locations. CFG analyzes and discovers all indirect-call instructions at compilation and link time. It also injects a check that precedes every indirect call in code that ensures the target is an expected, safe location.  If that check fails at runtime, the operating system will close the program."
+              },
+              "messageStrings": {
+                "Pass": {
+                  "text": "'{0}' enables the control flow guard mitigation. As a result, the operating system will force an application to close if an attacker is able to redirect execution in the component to an unexpected location."
+                },
+                "Error": {
+                  "text": "'{0}' does not enable the control flow guard (CFG) mitigation. To resolve this issue, pass /guard:cf on both the compiler and linker command lines. Binaries also require the /DYNAMICBASE linker option in order to enable CFG."
+                },
+                "NotApplicable_InvalidMetadata": {
+                  "text": "'{0}' was not evaluated for check '{1}' as the analysis is not relevant based on observed metadata: {2}."
+                },
+                "NotApplicable_UnsupportedKernelModeVersion": {
+                  "text": "'{0}' is a kernel mode portable executable compiled for a version of Windows that does not support the control flow guard feature for kernel mode binaries."
+                }
+              },
+              "name": "EnableControlFlowGuard",
+              "properties": {
+                "equivalentBinScopeRuleReadableName": "ControlFlowGuardCheck"
+              }
+            },
+            {
+              "id": "BA2009",
+              "fullDescription": {
+                "text": "Binaries should linked as DYNAMICBASE to be eligible for relocation by Address Space Layout Randomization (ASLR). ASLR is an important mitigation that makes it more difficult for an attacker to exploit memory corruption vulnerabilities. Configure your tools to build with this feature enabled. For C and C++ binaries, add /DYNAMICBASE to your linker command line. For .NET applications, use a compiler shipping with Visual Studio 2008 or later."
+              },
+              "helpUri": "https://github.com/microsoft/binskim/blob/main/docs/BinSkimRules.md#rule-BA2009EnableAddressSpaceLayoutRandomization",
+              "help": {
+                "text": "Binaries should linked as DYNAMICBASE to be eligible for relocation by Address Space Layout Randomization (ASLR). ASLR is an important mitigation that makes it more difficult for an attacker to exploit memory corruption vulnerabilities. Configure your tools to build with this feature enabled. For C and C++ binaries, add /DYNAMICBASE to your linker command line. For .NET applications, use a compiler shipping with Visual Studio 2008 or later."
+              },
+              "messageStrings": {
+                "Pass": {
+                  "text": "'{0}' is properly compiled to enable Address Space Layout Randomization, reducing an attacker's ability to exploit code in well-known locations."
+                },
+                "Error_NotDynamicBase": {
+                  "text": "'{0}' is not marked as DYNAMICBASE. This means that the binary is not eligible for relocation by Address Space Layout Randomization (ASLR). ASLR is an important mitigation that makes it more difficult for an attacker to exploit memory corruption vulnerabilities. To resolve this issue, configure your tools to build with this feature enabled. For C and C++ binaries, add /DYNAMICBASE to your linker command line. For .NET applications, use a compiler shipping with Visual Studio 2008 or later."
+                },
+                "Error_RelocsStripped": {
+                  "text": "'{0}' is marked as DYNAMICBASE but relocation data has been stripped from the image, preventing address space layout randomization. "
+                },
+                "Error_WinCENoRelocationSection": {
+                  "text": "'{0}' is a Windows CE image but does not contain any relocation data, preventing Address Space Layout Randomization."
+                },
+                "NotApplicable_InvalidMetadata": {
+                  "text": "'{0}' was not evaluated for check '{1}' as the analysis is not relevant based on observed metadata: {2}."
+                }
+              },
+              "name": "EnableAddressSpaceLayoutRandomization",
+              "properties": {
+                "equivalentBinScopeRuleReadableName": "DBCheck"
+              }
+            },
+            {
+              "id": "BA2010",
+              "fullDescription": {
+                "text": "PE sections should not be marked as both writable and executable. This condition makes it easier for an attacker to exploit memory corruption vulnerabilities, as it may provide an attacker executable location(s) to inject shellcode. Because the loader will always mark the imports section as writable, it is therefore important to mark this section as non-executable. To resolve this issue, ensure that your program does not mark the imports section executable. Look for uses of /SECTION or /MERGE on the linker command line, or #pragma segment in source code, which change the imports section to be executable, or which merge the \".rdata\" segment into an executable section."
+              },
+              "helpUri": "https://github.com/microsoft/binskim/blob/main/docs/BinSkimRules.md#rule-BA2010DoNotMarkImportsSectionAsExecutable",
+              "help": {
+                "text": "PE sections should not be marked as both writable and executable. This condition makes it easier for an attacker to exploit memory corruption vulnerabilities, as it may provide an attacker executable location(s) to inject shellcode. Because the loader will always mark the imports section as writable, it is therefore important to mark this section as non-executable. To resolve this issue, ensure that your program does not mark the imports section executable. Look for uses of /SECTION or /MERGE on the linker command line, or #pragma segment in source code, which change the imports section to be executable, or which merge the \".rdata\" segment into an executable section."
+              },
+              "messageStrings": {
+                "Pass": {
+                  "text": "'{0}' does not have an imports section that is marked as executable, helping to prevent the exploitation of code vulnerabilities."
+                },
+                "Error": {
+                  "text": "'{0}' has the imports section marked executable. Because the loader will always mark the imports section as writable, it is important to mark this section as non-executable, so that an attacker cannot place shellcode here. To resolve this issue, ensure that your program does not mark the imports section as executable. Look for uses of /SECTION or /MERGE on the linker command line, or #pragma segment in source code, which change the imports section to be executable, or which merge the \".rdata\" segment into an executable section."
+                },
+                "NotApplicable_InvalidMetadata": {
+                  "text": "'{0}' was not evaluated for check '{1}' as the analysis is not relevant based on observed metadata: {2}."
+                }
+              },
+              "name": "DoNotMarkImportsSectionAsExecutable",
+              "properties": {
+                "equivalentBinScopeRuleReadableName": "ExecutableImportsCheck"
+              }
+            },
+            {
+              "id": "BA2011",
+              "fullDescription": {
+                "text": "Binaries should be built with the stack protector buffer security feature (/GS) enabled to increase the difficulty of exploiting stack buffer overflow memory corruption vulnerabilities. To resolve this issue, ensure that all modules compiled into the binary are compiled with the stack protector enabled by supplying /GS on the Visual C++ compiler command line."
+              },
+              "helpUri": "https://github.com/microsoft/binskim/blob/main/docs/BinSkimRules.md#rule-BA2011EnableStackProtection",
+              "help": {
+                "text": "Binaries should be built with the stack protector buffer security feature (/GS) enabled to increase the difficulty of exploiting stack buffer overflow memory corruption vulnerabilities. To resolve this issue, ensure that all modules compiled into the binary are compiled with the stack protector enabled by supplying /GS on the Visual C++ compiler command line."
+              },
+              "messageStrings": {
+                "Pass": {
+                  "text": "'{0}' is a C or C++ binary built with the stack protector buffer security feature enabled for all modules, making it more difficult for an attacker to exploit stack buffer overflow memory corruption vulnerabilities. "
+                },
+                "Error": {
+                  "text": "'{0}' is a C or C++ binary built with the stack protector buffer security feature disabled in one or more modules. The stack protector (/GS) is a security feature of the compiler which makes it more difficult to exploit stack buffer overflow memory corruption vulnerabilities. To resolve this issue, ensure that your code is compiled with the stack protector enabled by supplying /GS on the Visual C++ compiler command line. The affected modules were: {1}"
+                },
+                "Error_UnknownModuleLanguage": {
+                  "text": "'{0}' contains code from an unknown language, preventing a comprehensive analysis of the stack protector buffer security features. The language could not be identified for the following modules: {1}."
+                },
+                "NotApplicable_InvalidMetadata": {
+                  "text": "'{0}' was not evaluated for check '{1}' as the analysis is not relevant based on observed metadata: {2}."
+                }
+              },
+              "name": "EnableStackProtection",
+              "properties": {
+                "equivalentBinScopeRuleReadableName": "GSCheck"
+              }
+            },
+            {
+              "id": "BA2012",
+              "fullDescription": {
+                "text": "Application code should not interfere with the stack protector. The stack protector (/GS) is a security feature of the compiler which makes it more difficult to exploit stack buffer overflow memory corruption vulnerabilities. The stack protector relies on a random number, called the \"security cookie\", to detect these buffer overflows. This 'cookie' is statically linked with your binary from a Visual C++ library in the form of the symbol __security_cookie. On recent Windows versions, the loader looks for the statically linked value of this cookie, and initializes the cookie with a far better source of entropy -- the system's secure random number generator -- rather than the limited random number generator available early in the C runtime startup code. When this symbol is not the default value, the additional entropy is not injected by the operating system, reducing the effectiveness of the stack protector. To resolve this issue, ensure that your code does not reference or create a symbol named __security_cookie or __security_cookie_complement."
+              },
+              "helpUri": "https://github.com/microsoft/binskim/blob/main/docs/BinSkimRules.md#rule-BA2012DoNotModifyStackProtectionCookie",
+              "help": {
+                "text": "Application code should not interfere with the stack protector. The stack protector (/GS) is a security feature of the compiler which makes it more difficult to exploit stack buffer overflow memory corruption vulnerabilities. The stack protector relies on a random number, called the \"security cookie\", to detect these buffer overflows. This 'cookie' is statically linked with your binary from a Visual C++ library in the form of the symbol __security_cookie. On recent Windows versions, the loader looks for the statically linked value of this cookie, and initializes the cookie with a far better source of entropy -- the system's secure random number generator -- rather than the limited random number generator available early in the C runtime startup code. When this symbol is not the default value, the additional entropy is not injected by the operating system, reducing the effectiveness of the stack protector. To resolve this issue, ensure that your code does not reference or create a symbol named __security_cookie or __security_cookie_complement."
+              },
+              "messageStrings": {
+                "Pass": {
+                  "text": "'{0}' is a C or C++ binary built with the buffer security feature that properly preserves the stack protecter cookie. This has the effect of enabling a significant increase in entropy provided by the operating system over that produced by the C runtime start-up code."
+                },
+                "Pass_NoLoadConfig": {
+                  "text": "'{0}' is  C or C++binary that does not contain a load config table, which indicates either that it was compiled and linked with a version of the compiler that precedes stack protection features or is a binary (such as an ngen'ed assembly) that is not subject to relevant security issues."
+                },
+                "Error": {
+                  "text": "'{0}' is a C or C++ binary that interferes with the stack protector. The stack protector (/GS) is a security feature of the compiler which makes it more difficult to exploit stack buffer overflow memory corruption vulnerabilities. The stack protector relies on a random number, called the \"security cookie\", to detect these buffer overflows. This 'cookie' is statically linked with your binary from a Visual C++ library in the form of the symbol __security_cookie. On recent Windows versions, the loader looks for the magic statically linked value of this cookie, and initializes the cookie with a far better source of entropy -- the system's secure random number generator -- rather than the limited random number generator available early in the C runtime startup code. When this symbol is not the default value, the additional entropy is not injected by the operating system, reducing the effectiveness of the stack protector. To resolve this issue, ensure that your code does not reference or create a symbol named __security_cookie or __security_cookie_complement. NOTE: the modified cookie value detected was: {1}"
+                },
+                "Error_CouldNotLocateCookie": {
+                  "text": "'{0}' is a C or C++binary that enables the stack protection feature but the security cookie could not be located. The binary may be corrupted."
+                },
+                "Warning_InvalidSecurityCookieOffset": {
+                  "text": "'{0}' appears to be a packed C or C++ binary that reports a security cookie offset that exceeds the size of the packed file. Use of the stack protector (/GS) feature therefore could not be verified. The file was possibly packed by: {1}."
+                },
+                "NotApplicable_InvalidMetadata": {
+                  "text": "'{0}' was not evaluated for check '{1}' as the analysis is not relevant based on observed metadata: {2}."
+                }
+              },
+              "name": "DoNotModifyStackProtectionCookie",
+              "properties": {
+                "equivalentBinScopeRuleReadableName": "DefaultGSCookieCheck"
+              }
+            },
+            {
+              "id": "BA2013",
+              "fullDescription": {
+                "text": "Binaries should properly initialize the stack protector (/GS) in order to increase the difficulty of exploiting stack buffer overflow memory corruption vulnerabilities. The stack protector requires access to entropy in order to be effective, which means a binary must initialize a random number generator at startup, by calling __security_init_cookie() as close to the binary's entry point as possible. Failing to do so will result in spurious buffer overflow detections on the part of the stack protector. To resolve this issue, use the default entry point provided by the C runtime, which will make this call for you, or call __security_init_cookie() manually in your custom entry point."
+              },
+              "helpUri": "https://github.com/microsoft/binskim/blob/main/docs/BinSkimRules.md#rule-BA2013InitializeStackProtection",
+              "help": {
+                "text": "Binaries should properly initialize the stack protector (/GS) in order to increase the difficulty of exploiting stack buffer overflow memory corruption vulnerabilities. The stack protector requires access to entropy in order to be effective, which means a binary must initialize a random number generator at startup, by calling __security_init_cookie() as close to the binary's entry point as possible. Failing to do so will result in spurious buffer overflow detections on the part of the stack protector. To resolve this issue, use the default entry point provided by the C runtime, which will make this call for you, or call __security_init_cookie() manually in your custom entry point."
+              },
+              "messageStrings": {
+                "Pass": {
+                  "text": "'{0}' is a C or C++ binary built with the buffer security feature that properly initializes the stack protecter. This has the effect of increasing the effectiveness of the feature and reducing spurious detections."
+                },
+                "Pass_NoCode": {
+                  "text": "'{0}' is a C or C++ binary that is not required to initialize the stack protection, as it does not contain executable code."
+                },
+                "NotApplicable_FeatureNotEnabled": {
+                  "text": "'{0}' is a C or C++ binary that does not enable the stack protection buffer security feature. It is therefore not required to initialize the stack protector."
+                },
+                "Error": {
+                  "text": "'{0}' is a C or C++ binary that does not initialize the stack protector. The stack protector (/GS) is a security feature of the compiler which makes it more difficult to exploit stack buffer overflow memory corruption vulnerabilities. The stack protector requires access to entropy in order to be effective, which means a binary must initialize a random number generator at startup, by calling __security_init_cookie() as close to the binary's entry point as possible. Failing to do so will result in spurious buffer overflow detections on the part of the stack protector. To resolve this issue, use the default entry point provided by the C runtime, which will make this call for you, or call __security_init_cookie() manually in your custom entry point."
+                },
+                "NotApplicable_InvalidMetadata": {
+                  "text": "'{0}' was not evaluated for check '{1}' as the analysis is not relevant based on observed metadata: {2}."
+                }
+              },
+              "name": "InitializeStackProtection",
+              "properties": {
+                "equivalentBinScopeRuleReadableName": "GSFriendlyInitCheck"
+              }
+            },
+            {
+              "id": "BA2014",
+              "fullDescription": {
+                "text": "Application code should not disable stack protection for individual functions. The stack protector (/GS) is a security feature of the Windows native compiler which makes it more difficult to exploit stack buffer overflow memory corruption vulnerabilities. Disabling the stack protector, even on a function-by-function basis, can compromise the security of code. To resolve this issue, remove occurrences of __declspec(safebuffers) from your code. If the additional code inserted by the stack protector has been shown in profiling to cause a significant performance problem for your application, attempt to move stack buffer modifications out of the hot path of execution to allow the compiler to avoid inserting stack protector checks in these locations rather than disabling the stack protector altogether."
+              },
+              "helpUri": "https://github.com/microsoft/binskim/blob/main/docs/BinSkimRules.md#rule-BA2014DoNotDisableStackProtectionForFunctions",
+              "help": {
+                "text": "Application code should not disable stack protection for individual functions. The stack protector (/GS) is a security feature of the Windows native compiler which makes it more difficult to exploit stack buffer overflow memory corruption vulnerabilities. Disabling the stack protector, even on a function-by-function basis, can compromise the security of code. To resolve this issue, remove occurrences of __declspec(safebuffers) from your code. If the additional code inserted by the stack protector has been shown in profiling to cause a significant performance problem for your application, attempt to move stack buffer modifications out of the hot path of execution to allow the compiler to avoid inserting stack protector checks in these locations rather than disabling the stack protector altogether."
+              },
+              "messageStrings": {
+                "Pass": {
+                  "text": "'{0}' is a C or C++ binary built with the stack protector buffer security feature enabled which does not disable protection for any individual functions (via __declspec(safebuffers), making it more difficult for an attacker to exploit stack buffer overflow memory corruption vulnerabilities."
+                },
+                "Error": {
+                  "text": "'{0}' is a C or C++ binary built with function(s) ({1}) that disable the stack protector. The stack protector (/GS) is a security feature of the compiler which makes it more difficult to exploit stack buffer overflow memory corruption vulnerabilities. Disabling the stack protector, even on a function-by-function basis, is disallowed by SDL policy. To resolve this issue, remove occurrences of __declspec(safebuffers) from your code. If the additional code inserted by the stack protector has been shown in profiling to cause a significant performance problem for your application, attempt to move stack buffer modifications out of the hot path of execution to allow the compiler to avoid inserting stack protector checks in these locations rather than disabling the stack protector altogether."
+                },
+                "NotApplicable_InvalidMetadata": {
+                  "text": "'{0}' was not evaluated for check '{1}' as the analysis is not relevant based on observed metadata: {2}."
+                }
+              },
+              "name": "DoNotDisableStackProtectionForFunctions",
+              "properties": {
+                "equivalentBinScopeRuleReadableName": "GSFunctionSafeBuffersCheck"
+              }
+            },
+            {
+              "id": "BA2015",
+              "fullDescription": {
+                "text": "Binaries should be marked as high entropy Address Space Layout Randomization (ASLR) compatible. High entropy allows ASLR to be more effective in mitigating memory corruption vulnerabilities. To resolve this issue, configure your tool chain to mark the program high entropy compatible; e.g. by supplying /HIGHENTROPYVA to the C or C++ linker command line. Binaries must also be compiled as /LARGEADDRESSAWARE in order to enable high entropy ASLR."
+              },
+              "helpUri": "https://github.com/microsoft/binskim/blob/main/docs/BinSkimRules.md#rule-BA2015EnableHighEntropyVirtualAddresses",
+              "help": {
+                "text": "Binaries should be marked as high entropy Address Space Layout Randomization (ASLR) compatible. High entropy allows ASLR to be more effective in mitigating memory corruption vulnerabilities. To resolve this issue, configure your tool chain to mark the program high entropy compatible; e.g. by supplying /HIGHENTROPYVA to the C or C++ linker command line. Binaries must also be compiled as /LARGEADDRESSAWARE in order to enable high entropy ASLR."
+              },
+              "messageStrings": {
+                "Pass": {
+                  "text": "'{0}' is high entropy ASLR compatible, reducing an attacker's ability to exploit code in well-known locations."
+                },
+                "Error_NoHighEntropyVA": {
+                  "text": "'{0}' does not declare itself as high entropy ASLR compatible. High entropy makes Address Space Layout Randomization more effective in mitigating memory corruption vulnerabilities. To resolve this issue, configure your tools to mark the program high entropy compatible; e.g. by supplying /HIGHENTROPYVA to the C or C++ linker command line. (This image was determined to have been properly compiled as /LARGEADDRESSAWARE.)"
+                },
+                "Error_NoLargeAddressAware": {
+                  "text": "'{0}' does not declare itself as high entropy ASLR compatible. High entropy makes Address Space Layout Randomization more effective in mitigating memory corruption vulnerabilities. To resolve this issue, configure your tools to mark the program high entropy compatible by supplying /LARGEADDRESSAWARE to the C or C++ linker command line. (This image was determined to have been properly compiled as /HIGHENTROPYVA.)"
+                },
+                "Error_NeitherHighEntropyVANorLargeAddressAware": {
+                  "text": "'{0}' does not declare itself as high entropy ASLR compatible. High entropy makes Address Space Layout Randomization more effective in mitigating memory corruption vulnerabilities. To resolve this issue, configure your tools to mark the program high entropy compatible; e.g. by supplying /HIGHENTROPYVA as well as /LARGEADDRESSAWARE to the C or C++ linker command line."
+                },
+                "NotApplicable_InvalidMetadata": {
+                  "text": "'{0}' was not evaluated for check '{1}' as the analysis is not relevant based on observed metadata: {2}."
+                }
+              },
+              "name": "EnableHighEntropyVirtualAddresses",
+              "properties": {
+                "equivalentBinScopeRuleReadableName": "HighEntropyVACheck"
+              }
+            },
+            {
+              "id": "BA2016",
+              "fullDescription": {
+                "text": "Binaries should be marked as NX compatible to help prevent execution of untrusted data as code. The NXCompat bit, also known as \"Data Execution Prevention\" (DEP) or \"Execute Disable\" (XD), triggers a processor security feature that allows a program to mark a piece of memory as non-executable. This helps mitigate memory corruption vulnerabilities by preventing an attacker from supplying direct shellcode in their exploit (because the exploit comes in the form of input data to the exploited program on a data segment, rather than on an executable code segment). Ensure that your tools are configured to mark your binaries as NX compatible, e.g. by passing /NXCOMPAT to the C/C++ linker."
+              },
+              "helpUri": "https://github.com/microsoft/binskim/blob/main/docs/BinSkimRules.md#rule-BA2016MarkImageAsNXCompatible",
+              "help": {
+                "text": "Binaries should be marked as NX compatible to help prevent execution of untrusted data as code. The NXCompat bit, also known as \"Data Execution Prevention\" (DEP) or \"Execute Disable\" (XD), triggers a processor security feature that allows a program to mark a piece of memory as non-executable. This helps mitigate memory corruption vulnerabilities by preventing an attacker from supplying direct shellcode in their exploit (because the exploit comes in the form of input data to the exploited program on a data segment, rather than on an executable code segment). Ensure that your tools are configured to mark your binaries as NX compatible, e.g. by passing /NXCOMPAT to the C/C++ linker."
+              },
+              "messageStrings": {
+                "Pass": {
+                  "text": "'{0}' is marked as NX compatible, helping to prevent attackers from executing code that is injected into data segments."
+                },
+                "Error": {
+                  "text": "'{0}' is not marked NX compatible. The NXCompat bit, also known as \"Data Execution Prevention\" (DEP) or \"Execute Disable\" (XD), is a processor feature that allows a program to mark a piece of memory as non-executable. This helps mitigate memory corruption vulnerabilities by preventing an attacker from supplying direct shellcode in their exploit, because the exploit comes in the form of input data to the exploited program on a data segment, rather than on an executable code segment. To resolve this issue, ensure that your tools are configured to mark your binaries as NX compatible, e.g. by passing /NXCOMPAT to the C/C++ linker."
+                },
+                "NotApplicable_InvalidMetadata": {
+                  "text": "'{0}' was not evaluated for check '{1}' as the analysis is not relevant based on observed metadata: {2}."
+                }
+              },
+              "name": "MarkImageAsNXCompatible",
+              "properties": {
+                "equivalentBinScopeRuleReadableName": "NXCheck"
+              }
+            },
+            {
+              "id": "BA2018",
+              "fullDescription": {
+                "text": "X86 binaries should enable the SafeSEH mitigation to minimize exploitable memory corruption issues. SafeSEH makes it more difficult to exploit vulnerabilities that permit overwriting SEH control blocks on the stack, by verifying that the location to which a thrown SEH exception would jump is indeed defined as an exception handler in the source program (and not shellcode). To resolve this issue, supply the /SafeSEH flag on the linker command line. Note that you will need to configure your build system to supply this flag for x86 builds only, as the /SafeSEH flag is invalid when linking for ARM and x64."
+              },
+              "helpUri": "https://github.com/microsoft/binskim/blob/main/docs/BinSkimRules.md#rule-BA2018EnableSafeSEH",
+              "help": {
+                "text": "X86 binaries should enable the SafeSEH mitigation to minimize exploitable memory corruption issues. SafeSEH makes it more difficult to exploit vulnerabilities that permit overwriting SEH control blocks on the stack, by verifying that the location to which a thrown SEH exception would jump is indeed defined as an exception handler in the source program (and not shellcode). To resolve this issue, supply the /SafeSEH flag on the linker command line. Note that you will need to configure your build system to supply this flag for x86 builds only, as the /SafeSEH flag is invalid when linking for ARM and x64."
+              },
+              "messageStrings": {
+                "Pass": {
+                  "text": "'{0}' is an x86 binary that enables SafeSEH, a mitigation that verifies SEH exception jump targets are defined as exception handlers in the program (and not shellcode)."
+                },
+                "Pass_NoSEH": {
+                  "text": "'{0}' is an x86 binary that does not use SEH, making it an invalid target for exploits that attempt to replace SEH jump targets with attacker-controlled shellcode."
+                },
+                "Error": {
+                  "text": "'{0}' is an x86 binary which {1}, indicating that it does not enable the SafeSEH mitigation. SafeSEH makes it more difficult to exploit memory corruption vulnerabilities that can overwrite SEH control blocks on the stack, by verifying that the location to which a thrown SEH exception would jump is indeed defined as an exception handler in the source program (and not shellcode). To resolve this issue, supply the /SafeSEH flag on the linker command line. Note that you will need to configure your build system to supply this flag for x86 builds only, as the /SafeSEH flag is invalid when linking for ARM and x64."
+                },
+                "NotApplicable_InvalidMetadata": {
+                  "text": "'{0}' was not evaluated for check '{1}' as the analysis is not relevant based on observed metadata: {2}."
+                }
+              },
+              "name": "EnableSafeSEH",
+              "properties": {
+                "equivalentBinScopeRuleReadableName": "SafeSEHCheck"
+              }
+            },
+            {
+              "id": "BA2019",
+              "fullDescription": {
+                "text": "Code or data sections should not be marked as both shared and writable. Because these sections are shared across processes, this condition might permit a process with low privilege to alter memory in a higher privilege process. If you do not actually require that a section be both writable and shared, remove one or both of these attributes (by modifying your .DEF file, the appropriate linker /section switch arguments, etc.). If you must share common data across processes (for inter-process communication (IPC) or other purposes) use CreateFileMapping with proper security attributes or an actual IPC mechanism instead (COM, named pipes, LPC, etc.)."
+              },
+              "helpUri": "https://github.com/microsoft/binskim/blob/main/docs/BinSkimRules.md#rule-BA2019DoNotMarkWritableSectionsAsShared",
+              "help": {
+                "text": "Code or data sections should not be marked as both shared and writable. Because these sections are shared across processes, this condition might permit a process with low privilege to alter memory in a higher privilege process. If you do not actually require that a section be both writable and shared, remove one or both of these attributes (by modifying your .DEF file, the appropriate linker /section switch arguments, etc.). If you must share common data across processes (for inter-process communication (IPC) or other purposes) use CreateFileMapping with proper security attributes or an actual IPC mechanism instead (COM, named pipes, LPC, etc.)."
+              },
+              "messageStrings": {
+                "Pass": {
+                  "text": "'{0}' contains no data or code sections marked as both shared and writable, helping to prevent the exploitation of code vulnerabilities."
+                },
+                "Error": {
+                  "text": "'{0}' contains one or more code or data sections ({1}) which are marked as both shared and writable. Because these sections are shared across processes, this condition might permit a process with low privilege to alter memory in a higher privilege process. If you do not actually require that a section be both writable and shared, remove one or both of these attributes (by modifying your .DEF file, the appropriate linker /section switch arguments, etc.). If you must share common data across processes (for inter-process communication (IPC) or other purposes) use CreateFileMapping with proper security attributes or an actual IPC mechanism instead (COM, named pipes, LPC, etc.)."
+                },
+                "NotApplicable_InvalidMetadata": {
+                  "text": "'{0}' was not evaluated for check '{1}' as the analysis is not relevant based on observed metadata: {2}."
+                }
+              },
+              "name": "DoNotMarkWritableSectionsAsShared",
+              "properties": {
+                "equivalentBinScopeRuleReadableName": "SharedSectionCheck"
+              }
+            },
+            {
+              "id": "BA2021",
+              "fullDescription": {
+                "text": "PE sections should not be marked as both writable and executable. This condition makes it easier for an attacker to exploit memory corruption vulnerabilities, as it may provide an attacker executable location(s) to inject shellcode. To resolve this issue, configure your tools to not emit memory sections that are writable and executable. For example, look for uses of /SECTION on the linker command line for C and C++ programs, or #pragma section in C and C++ source code, which mark a section with both attributes. Be sure to disable incremental linking in release builds, as this feature creates a writable and executable section named '.textbss' in order to function."
+              },
+              "helpUri": "https://github.com/microsoft/binskim/blob/main/docs/BinSkimRules.md#rule-BA2021DoNotMarkWritableSectionsAsExecutable",
+              "help": {
+                "text": "PE sections should not be marked as both writable and executable. This condition makes it easier for an attacker to exploit memory corruption vulnerabilities, as it may provide an attacker executable location(s) to inject shellcode. To resolve this issue, configure your tools to not emit memory sections that are writable and executable. For example, look for uses of /SECTION on the linker command line for C and C++ programs, or #pragma section in C and C++ source code, which mark a section with both attributes. Be sure to disable incremental linking in release builds, as this feature creates a writable and executable section named '.textbss' in order to function."
+              },
+              "messageStrings": {
+                "Pass": {
+                  "text": "'{0}' contains no data or code sections marked as both shared and executable, helping to prevent the exploitation of code vulnerabilities."
+                },
+                "Error": {
+                  "text": "'{0}' contains PE section(s) ({1}) that are both writable and executable. Writable and executable memory segments make it easier for an attacker to exploit memory corruption vulnerabilities, because it may provide an attacker executable location(s) to inject shellcode. To resolve this issue, configure your tools to not emit memory sections that are writable and executable. For example, look for uses of /SECTION on the linker command line for C and C++ programs, or #pragma section in C and C++ source code, which mark a section with both attributes. Enabling incremental linking via the /INCREMENTAL argument (the default for Microsoft Visual Studio debug build) can also result in a writable and executable section named 'textbss'. For this case, disable incremental linking (or analyze an alternate build configuration that disables this feature) to resolve the problem."
+                },
+                "Error_UnexpectedSectionAligment": {
+                  "text": "'{0}' has a section alignment ({1}) that is smaller than its page size ({2})."
+                },
+                "NotApplicable_InvalidMetadata": {
+                  "text": "'{0}' was not evaluated for check '{1}' as the analysis is not relevant based on observed metadata: {2}."
+                }
+              },
+              "name": "DoNotMarkWritableSectionsAsExecutable",
+              "properties": {
+                "equivalentBinScopeRuleReadableName": "WXCheck"
+              }
+            },
+            {
+              "id": "BA2022",
+              "fullDescription": {
+                "text": "Images should be correctly signed by trusted publishers using cryptographically secure signature algorithms. This rule invokes WinTrustVerify to validate that binary hash, signing and public key algorithms are secure and, where configurable, that key sizes meet acceptable size thresholds."
+              },
+              "helpUri": "https://github.com/microsoft/binskim/blob/main/docs/BinSkimRules.md#rule-BA2022SignSecurely",
+              "help": {
+                "text": "Images should be correctly signed by trusted publishers using cryptographically secure signature algorithms. This rule invokes WinTrustVerify to validate that binary hash, signing and public key algorithms are secure and, where configurable, that key sizes meet acceptable size thresholds."
+              },
+              "messageStrings": {
+                "Pass": {
+                  "text": "'{0}' appears to be signed with secure cryptographic algorithms. WinTrustVerify successfully validated the binary but did not attempt to validate certificate chaining or that the root certificate is trusted. The following digitial signature algorithms were detected: {1}"
+                },
+                "Error_BadSigningAlgorithm": {
+                  "text": "'{0}' was signed exclusively with algorithms that WinTrustVerify has flagged as insecure. {1}"
+                },
+                "Error_DidNotVerify": {
+                  "text": "'{0}' signing was flagged as insecure by WinTrustVerify with error code '{1}' ({2})"
+                },
+                "Error_WinTrustVerifyApiError": {
+                  "text": "'{0}' signing could not be completely verified because '{1}' failed with error code: '{2}'."
+                },
+                "NotApplicable_InvalidMetadata": {
+                  "text": "'{0}' was not evaluated for check '{1}' as the analysis is not relevant based on observed metadata: {2}."
+                }
+              },
+              "name": "SignSecurely"
+            },
+            {
+              "id": "BA2024",
+              "fullDescription": {
+                "text": "Application code should be compiled with the Spectre mitigations switch (/Qspectre) and toolsets that support it."
+              },
+              "helpUri": "https://github.com/microsoft/binskim/blob/main/docs/BinSkimRules.md#rule-BA2024EnableSpectreMitigations",
+              "help": {
+                "text": "Application code should be compiled with the Spectre mitigations switch (/Qspectre) and toolsets that support it."
+              },
+              "messageStrings": {
+                "Warning": {
+                  "text": "'{0}' was compiled with one or more modules that do not enable code generation mitigations for speculative execution side-channel attack (Spectre) vulnerabilities. Spectre attacks can compromise hardware-based isolation, allowing non-privileged users to retrieve potentially sensitive data from the CPU cache. To resolve the issue, provide the /Qspectre switch on the compiler command-line (or /d2guardspecload in cases where your compiler supports this switch and it is not possible to update to a toolset that supports /Qspectre). This warning should be addressed for code that operates on data that crosses a trust boundary and that can affect execution, such as parsing untrusted file inputs or processing query strings of a web request.\r\n{1}"
+                },
+                "Warning_OptimizationsDisabled": {
+                  "text": "The following modules were compiled with optimizations disabled (/Od), a condition that disables Spectre mitigations:\r\n{0}"
+                },
+                "Warning_SpectreMitigationNotEnabled": {
+                  "text": "The following modules were compiled with a toolset that supports /Qspectre but the switch was not enabled on the command-line:\r\n{0}"
+                },
+                "Warning_SpectreMitigationExplicitlyDisabled": {
+                  "text": "The following modules were compiled with Spectre mitigations explicitly disabled:\r\n{0}"
+                },
+                "Pass": {
+                  "text": "All linked modules '{0}' were compiled with mitigations enabled that help prevent Spectre (speculative execution side-channel attack) vulnerabilities."
+                },
+                "NotApplicable_InvalidMetadata": {
+                  "text": "'{0}' was not evaluated for check '{1}' as the analysis is not relevant based on observed metadata: {2}."
+                }
+              },
+              "name": "EnableSpectreMitigations"
+            },
+            {
+              "id": "BA2025",
+              "fullDescription": {
+                "text": "Control-flow Enforcement Technology (CET) Shadow Stack is a computer processor feature that provides capabilities to defend against return-oriented programming (ROP) based malware attacks."
+              },
+              "helpUri": "https://github.com/microsoft/binskim/blob/main/docs/BinSkimRules.md#rule-BA2025EnableShadowStack",
+              "help": {
+                "text": "Control-flow Enforcement Technology (CET) Shadow Stack is a computer processor feature that provides capabilities to defend against return-oriented programming (ROP) based malware attacks."
+              },
+              "messageStrings": {
+                "Pass": {
+                  "text": "'{0}' enables the Control-flow Enforcement Technology (CET) Shadow Stack mitigation."
+                },
+                "Warning": {
+                  "text": "'{0}' does not enable the Control-flow Enforcement Technology (CET) Shadow Stack mitigation. To resolve this issue, pass /CETCOMPAT on the linker command lines."
+                },
+                "NotApplicable_InvalidMetadata": {
+                  "text": "'{0}' was not evaluated for check '{1}' as the analysis is not relevant based on observed metadata: {2}."
+                }
+              },
+              "name": "EnableShadowStack"
+            },
+            {
+              "id": "BA2026",
+              "fullDescription": {
+                "text": "/sdl enables a superset of the baseline security checks provided by /GS and overrides /GS-. By default, /sdl is off. /sdl- disables the additional security checks."
+              },
+              "helpUri": "https://github.com/microsoft/binskim/blob/main/docs/BinSkimRules.md#rule-BA2026EnableAdditionalSdlSecurityChecks",
+              "help": {
+                "text": "/sdl enables a superset of the baseline security checks provided by /GS and overrides /GS-. By default, /sdl is off. /sdl- disables the additional security checks."
+              },
+              "messageStrings": {
+                "Pass": {
+                  "text": "'{0}' is a Windows PE that was compiled with recommended Security Development Lifecycle (SDL) checks. These checks change security-relevant warnings into errors, and set additional secure code-generation features."
+                },
+                "Warning": {
+                  "text": "'{0}' is a Windows PE that wasn't compiled with recommended Security Development Lifecycle (SDL) checks. As a result some critical compile-time and runtime checks may be disabled, increasing the possibility of an exploitable runtime issue. To resolve this problem, pass '/sdl' on the cl.exe command-line, set the 'SDL checks' property in the 'C/C++ -> General' Configuration property page, or explicitly set the 'SDLCheck' property in the project file (nested within a 'CLCompile' element) to 'true'."
+                },
+                "NotApplicable_InvalidMetadata": {
+                  "text": "'{0}' was not evaluated for check '{1}' as the analysis is not relevant based on observed metadata: {2}."
+                }
+              },
+              "name": "EnableAdditionalSdlSecurityChecks"
+            },
+            {
+              "id": "BA3003",
+              "fullDescription": {
+                "text": "The stack protector ensures that all functions that use buffers over a certain size will use a stack cookie (and check it) to prevent stack based buffer overflows, exiting if stack smashing is detected. Use '--fstack-protector-strong' (all buffers of 4 bytes or more) or '--fstack-protector-all' (all functions) to enable this."
+              },
+              "helpUri": "https://github.com/microsoft/binskim/blob/main/docs/BinSkimRules.md#rule-BA3003EnableStackProtector",
+              "help": {
+                "text": "The stack protector ensures that all functions that use buffers over a certain size will use a stack cookie (and check it) to prevent stack based buffer overflows, exiting if stack smashing is detected. Use '--fstack-protector-strong' (all buffers of 4 bytes or more) or '--fstack-protector-all' (all functions) to enable this."
+              },
+              "messageStrings": {
+                "Pass": {
+                  "text": "Stack protector was found on '{0}'.  However, if you are not compiling with '--stack-protector-strong', it may provide additional protections."
+                },
+                "Error": {
+                  "text": "The stack protector was not found in '{0}'. This may be because '--stack-protector-strong' was not used, or because it was explicitly disabled by '-fno-stack-protectors'.\r\nModules did not meet the criteria: {1}"
+                },
+                "NotApplicable_InvalidMetadata": {
+                  "text": "'{0}' was not evaluated for check '{1}' as the analysis is not relevant based on observed metadata: {2}."
+                }
+              },
+              "name": "EnableStackProtector"
+            },
+            {
+              "id": "BA3005",
+              "fullDescription": {
+                "text": "This check ensures that stack clash protection is enabled. Each program running on a computer uses a special memory region called the stack. This memory region is special because it grows automatically when the program needs more stack memory. But if it grows too much and gets too close to another memory region, the program may confuse the stack with the other memory region. An attacker can exploit this confusion to overwrite the stack with the other memory region, or the other way around. Use the compiler flags '-fstack-clash-protection' to enable this."
+              },
+              "helpUri": "https://github.com/microsoft/binskim/blob/main/docs/BinSkimRules.md#rule-BA3005EnableStackClashProtection",
+              "help": {
+                "text": "This check ensures that stack clash protection is enabled. Each program running on a computer uses a special memory region called the stack. This memory region is special because it grows automatically when the program needs more stack memory. But if it grows too much and gets too close to another memory region, the program may confuse the stack with the other memory region. An attacker can exploit this confusion to overwrite the stack with the other memory region, or the other way around. Use the compiler flags '-fstack-clash-protection' to enable this."
+              },
+              "messageStrings": {
+                "Pass": {
+                  "text": "The Stack Clash Protection was present, so '{0}' is protected."
+                },
+                "Error": {
+                  "text": "The Stack Clash Protection is missing from this binary, so the stack from '{0}' can clash/colide with another memory region. Ensure you are compiling with the compiler flags '-fstack-clash-protection' to address this."
+                },
+                "NotApplicable_InvalidMetadata": {
+                  "text": "'{0}' was not evaluated for check '{1}' as the analysis is not relevant based on observed metadata: {2}."
+                }
+              },
+              "name": "EnableStackClashProtection"
+            },
+            {
+              "id": "BA3030",
+              "fullDescription": {
+                "text": "GCC can automatically replace unsafe functions with checked variants when it can statically determine the length of a buffer or string. In the case of an overflow, the checked version will safely exit the program (rather than potentially allowing an exploit). This feature can be enabled by passing '-DFortify_Source=2' when optimization level 2 is enabled ('-O2')."
+              },
+              "helpUri": "https://github.com/microsoft/binskim/blob/main/docs/BinSkimRules.md#rule-BA3030UseCheckedFunctionsWithGcc",
+              "help": {
+                "text": "GCC can automatically replace unsafe functions with checked variants when it can statically determine the length of a buffer or string. In the case of an overflow, the checked version will safely exit the program (rather than potentially allowing an exploit). This feature can be enabled by passing '-DFortify_Source=2' when optimization level 2 is enabled ('-O2')."
+              },
+              "messageStrings": {
+                "Pass_AllFunctionsChecked": {
+                  "text": "All functions that can be checked in '{0}' are using the checked versions, so this binary is protected from overflows caused by those function's use."
+                },
+                "Pass_SomeFunctionsChecked": {
+                  "text": "Some checked functions were found in '{0}'; however, there were also some unchecked functions, which can occur when the compiler cannot statically determine the length of a buffer/string.  We recommend reviewing your usage of functions like memcpy or strcpy."
+                },
+                "Pass_NoCheckableFunctions": {
+                  "text": "No unsafe functions which can be replaced with checked versions are used in '{0}'."
+                },
+                "Error": {
+                  "text": "No checked functions are present/used when compiling '{0}', and it was compiled with GCC--and it uses functions that can be checked. The Fortify Source flag replaces some unsafe functions with checked versions when a static length can be determined, and can be enabled by passing '-D_FORTIFY_SOURCE=2' when optimization level 2 ('-O2') is enabled.  It is possible that the flag was passed, but that the compiler could not statically determine the length of any buffers/strings."
+                },
+                "NotApplicable_InvalidMetadata": {
+                  "text": "'{0}' was not evaluated for check '{1}' as the analysis is not relevant based on observed metadata: {2}."
+                }
+              },
+              "name": "UseCheckedFunctionsWithGcc"
+            },
+            {
+              "id": "BA5001",
+              "fullDescription": {
+                "text": "A Position Independent Executable (PIE) relocates all of its sections at load time, including the code section, if ASLR is enabled in the Linux kernel (instead of just the stack/heap). This makes ROP-style attacks more difficult. This can be enabled by passing '-f pie' to clang/gcc."
+              },
+              "helpUri": "https://github.com/microsoft/binskim/blob/main/docs/BinSkimRules.md#rule-BA5001EnablePositionIndependentExecutableMachO",
+              "help": {
+                "text": "A Position Independent Executable (PIE) relocates all of its sections at load time, including the code section, if ASLR is enabled in the Linux kernel (instead of just the stack/heap). This makes ROP-style attacks more difficult. This can be enabled by passing '-f pie' to clang/gcc."
+              },
+              "messageStrings": {
+                "Pass": {
+                  "text": "PIE enabled on executable '{0}'."
+                },
+                "Error": {
+                  "text": "PIE disabled on executable '{0}'.  This means the code section will always be loaded to the same address, even if ASLR is enabled in the Linux kernel.  To address this, ensure you are compiling with '-fpie' when using clang/gcc."
+                },
+                "NotApplicable_InvalidMetadata": {
+                  "text": "'{0}' was not evaluated for check '{1}' as the analysis is not relevant based on observed metadata: {2}."
+                }
+              },
+              "name": "EnablePositionIndependentExecutableMachO"
+            },
+            {
+              "id": "BA5002",
+              "fullDescription": {
+                "text": "This checks if a binary has an executable stack; an executable stack allows attackers to redirect code flow into stack memory, which is an easy place for an attacker to store shellcode. Ensure do not enable flag \"--allow_stack_execute\"."
+              },
+              "helpUri": "https://github.com/microsoft/binskim/blob/main/docs/BinSkimRules.md#rule-BA5002DoNotAllowExecutableStack",
+              "help": {
+                "text": "This checks if a binary has an executable stack; an executable stack allows attackers to redirect code flow into stack memory, which is an easy place for an attacker to store shellcode. Ensure do not enable flag \"--allow_stack_execute\"."
+              },
+              "messageStrings": {
+                "Pass": {
+                  "text": "Executable stack is not allowed on executable '{0}'."
+                },
+                "Error": {
+                  "text": "Stack on '{0}' is executable, which means that an attacker could use it as a place to store attack shellcode.  Ensure do not compile with flag \"--allow_stack_execute\" to mark the stack as non-executable."
+                },
+                "NotApplicable_InvalidMetadata": {
+                  "text": "'{0}' was not evaluated for check '{1}' as the analysis is not relevant based on observed metadata: {2}."
+                }
+              },
+              "name": "DoNotAllowExecutableStack"
+            },
+            {
+              "id": "BA3001",
+              "fullDescription": {
+                "text": "A Position Independent Executable (PIE) relocates all of its sections at load time, including the code section, if ASLR is enabled in the Linux kernel (instead of just the stack/heap). This makes ROP-style attacks more difficult. This can be enabled by passing '-f pie' to clang/gcc."
+              },
+              "helpUri": "https://github.com/microsoft/binskim/blob/main/docs/BinSkimRules.md#rule-BA3001EnablePositionIndependentExecutable",
+              "help": {
+                "text": "A Position Independent Executable (PIE) relocates all of its sections at load time, including the code section, if ASLR is enabled in the Linux kernel (instead of just the stack/heap). This makes ROP-style attacks more difficult. This can be enabled by passing '-f pie' to clang/gcc."
+              },
+              "messageStrings": {
+                "Pass_Executable": {
+                  "text": "PIE enabled on executable '{0}'."
+                },
+                "Pass_Library": {
+                  "text": "'{0}' is a shared object library rather than an executable, and is automatically position independent."
+                },
+                "Error": {
+                  "text": "PIE disabled on executable '{0}'.  This means the code section will always be loaded to the same address, even if ASLR is enabled in the Linux kernel.  To address this, ensure you are compiling with '-fpie' when using clang/gcc."
+                },
+                "NotApplicable_InvalidMetadata": {
+                  "text": "'{0}' was not evaluated for check '{1}' as the analysis is not relevant based on observed metadata: {2}."
+                }
+              },
+              "name": "EnablePositionIndependentExecutable"
+            },
+            {
+              "id": "BA3002",
+              "fullDescription": {
+                "text": "This checks if a binary has an executable stack; an executable stack allows attackers to redirect code flow into stack memory, which is an easy place for an attacker to store shellcode. Ensure you are compiling with '-z noexecstack' to mark the stack as non-executable."
+              },
+              "helpUri": "https://github.com/microsoft/binskim/blob/main/docs/BinSkimRules.md#rule-BA3002DoNotMarkStackAsExecutable",
+              "help": {
+                "text": "This checks if a binary has an executable stack; an executable stack allows attackers to redirect code flow into stack memory, which is an easy place for an attacker to store shellcode. Ensure you are compiling with '-z noexecstack' to mark the stack as non-executable."
+              },
+              "messageStrings": {
+                "Pass": {
+                  "text": "GNU_STACK segment marked as non-executable on '{0}'."
+                },
+                "Error_StackExec": {
+                  "text": "Stack on '{0}' is executable, which means that an attacker could use it as a place to store attack shellcode.  Ensure you are compiling with '-z noexecstack' to mark the stack as non-executable."
+                },
+                "Error_NoStackSeg": {
+                  "text": "GNU_STACK segment on '{0}' is missing, which means the stack will likely be loaded as executable.  Ensure you are using an up to date compiler and passing '-z noexecstack' to the compiler."
+                },
+                "NotApplicable_InvalidMetadata": {
+                  "text": "'{0}' was not evaluated for check '{1}' as the analysis is not relevant based on observed metadata: {2}."
+                }
+              },
+              "name": "DoNotMarkStackAsExecutable"
+            },
+            {
+              "id": "BA3006",
+              "fullDescription": {
+                "text": "This check ensures that non-executable stack is enabled. A common type of exploit is the stack buffer overflow. An application receives, from an attacker, more data than it is prepared for and stores this information on its stack, writing beyond the space reserved for it. This can be designed to cause execution of the data written on the stack. One mechanism to mitigate this vulnerability is for the system to not allow the execution of instructions in sections of memory identified as part of the stack. Use the compiler flags '-z noexecstack' to enable this."
+              },
+              "helpUri": "https://github.com/microsoft/binskim/blob/main/docs/BinSkimRules.md#rule-BA3006EnableNonExecutableStack",
+              "help": {
+                "text": "This check ensures that non-executable stack is enabled. A common type of exploit is the stack buffer overflow. An application receives, from an attacker, more data than it is prepared for and stores this information on its stack, writing beyond the space reserved for it. This can be designed to cause execution of the data written on the stack. One mechanism to mitigate this vulnerability is for the system to not allow the execution of instructions in sections of memory identified as part of the stack. Use the compiler flags '-z noexecstack' to enable this."
+              },
+              "messageStrings": {
+                "Pass": {
+                  "text": "The non-executable stack flag was present, so '{0}' is protected."
+                },
+                "Error": {
+                  "text": "The non-executable stack is not enabled for this binary, so '{0}' can have a vulnerability of execution of the data written on the stack. Ensure you are compiling with the flag '-z noexecstack' to address this."
+                },
+                "NotApplicable_InvalidMetadata": {
+                  "text": "'{0}' was not evaluated for check '{1}' as the analysis is not relevant based on observed metadata: {2}."
+                }
+              },
+              "name": "EnableNonExecutableStack"
+            },
+            {
+              "id": "BA3010",
+              "fullDescription": {
+                "text": "This check ensures that some relocation data is marked as read only after the executable is loaded, and moved below the '.data' section in memory. This prevents them from being overwritten, which can redirect control flow. Use the compiler flags '-Wl,z,relro' to enable this."
+              },
+              "helpUri": "https://github.com/microsoft/binskim/blob/main/docs/BinSkimRules.md#rule-BA3010EnableReadOnlyRelocations",
+              "help": {
+                "text": "This check ensures that some relocation data is marked as read only after the executable is loaded, and moved below the '.data' section in memory. This prevents them from being overwritten, which can redirect control flow. Use the compiler flags '-Wl,z,relro' to enable this."
+              },
+              "messageStrings": {
+                "Pass": {
+                  "text": "The GNU_RELRO segment was present, so '{0}' is protected."
+                },
+                "Error": {
+                  "text": "The GNU_RELRO segment is missing from this binary, so relocation sections in '{0}' will not be marked as read only after the binary is loaded.  An attacker can overwrite these to redirect control flow.  Ensure you are compiling with the compiler flags '-Wl,z,relro' to address this."
+                },
+                "NotApplicable_InvalidMetadata": {
+                  "text": "'{0}' was not evaluated for check '{1}' as the analysis is not relevant based on observed metadata: {2}."
+                }
+              },
+              "name": "EnableReadOnlyRelocations"
+            },
+            {
+              "id": "BA3011",
+              "fullDescription": {
+                "text": "This check ensures that some relocation data is marked as read only after the executable is loaded, and moved below the '.data' section in memory. This prevents them from being overwritten, which can redirect control flow. Use the compiler flags '-Wl,z,now' to enable this."
+              },
+              "helpUri": "https://github.com/microsoft/binskim/blob/main/docs/BinSkimRules.md#rule-BA3011EnableBindNow",
+              "help": {
+                "text": "This check ensures that some relocation data is marked as read only after the executable is loaded, and moved below the '.data' section in memory. This prevents them from being overwritten, which can redirect control flow. Use the compiler flags '-Wl,z,now' to enable this."
+              },
+              "messageStrings": {
+                "Pass": {
+                  "text": "The BIND_NOW flag was present, so '{0}' is protected."
+                },
+                "Error": {
+                  "text": "The BIND_NOW flag is missing from this binary, so relocation sections in '{0}' will not be marked as read only after the binary is loaded.  An attacker can overwrite these to redirect control flow.  Ensure you are compiling with the compiler flags '-Wl,z,now' to address this."
+                },
+                "NotApplicable_InvalidMetadata": {
+                  "text": "'{0}' was not evaluated for check '{1}' as the analysis is not relevant based on observed metadata: {2}."
+                }
+              },
+              "name": "EnableBindNow"
+            }
+          ],
+          "properties": {
+            "Comments": "A security and correctness analyzer for portable executable and MSIL formats."
+          }
+        }
+      },
+      "invocations": [
+        {
+          "executionSuccessful": true
+        }
+      ],
+      "artifacts": [
+        {
+          "location": {
+            "uri": "file:///Z:/src/Test.FunctionalTests.BinSkim.Driver/BaselineTestsData/clang.no_stack_protector"
+          },
+          "hashes": {
+            "md5": "70856162BFDB775364758AD369AB447D",
+            "sha-1": "9854D5B06DE4D77D6F93E24E9D1FB4CCF0DCBE5B",
+            "sha-256": "675499E2D38945515C1B5B0F9DBEE05675F67F2D0CA597BAD3695981C67B1333"
+          }
+        }
+      ],
+      "columnKind": "utf16CodeUnits"
+    }
+  ]
 }