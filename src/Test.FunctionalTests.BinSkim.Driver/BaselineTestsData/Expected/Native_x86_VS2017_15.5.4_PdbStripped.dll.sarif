--- conflicted
+++ resolved
@@ -245,32 +245,8 @@
           ]
         },
         {
-          "ruleId": "BA3012",
+          "ruleId": "BA3030",
           "ruleIndex": 10,
-          "kind": "notApplicable",
-          "level": "none",
-          "message": {
-            "id": "NotApplicable_InvalidMetadata",
-            "arguments": [
-              "Native_x86_VS2017_15.5.4_PdbStripped.dll",
-              "DwarfCompileUsingCurrentDialects",
-              "image is not an ELF binary"
-            ]
-          },
-          "locations": [
-            {
-              "physicalLocation": {
-                "artifactLocation": {
-                  "uri": "file:///Z:/src/Test.FunctionalTests.BinSkim.Driver/BaselineTestsData/Native_x86_VS2017_15.5.4_PdbStripped.dll",
-                  "index": 0
-                }
-              }
-            }
-          ]
-        },
-        {
-          "ruleId": "BA3030",
-          "ruleIndex": 11,
           "kind": "notApplicable",
           "level": "none",
           "message": {
@@ -293,10 +269,6 @@
           ]
         },
         {
-<<<<<<< HEAD
-          "ruleId": "BA2005",
-          "ruleIndex": 12,
-=======
           "ruleId": "BA5001",
           "ruleIndex": 11,
           "kind": "notApplicable",
@@ -347,7 +319,6 @@
         {
           "ruleId": "BA2005",
           "ruleIndex": 13,
->>>>>>> c4a2a4bf
           "kind": "pass",
           "level": "none",
           "message": {
@@ -369,11 +340,7 @@
         },
         {
           "ruleId": "BA2008",
-<<<<<<< HEAD
-          "ruleIndex": 13,
-=======
           "ruleIndex": 14,
->>>>>>> c4a2a4bf
           "kind": "pass",
           "level": "none",
           "message": {
@@ -395,11 +362,7 @@
         },
         {
           "ruleId": "BA2009",
-<<<<<<< HEAD
-          "ruleIndex": 14,
-=======
           "ruleIndex": 15,
->>>>>>> c4a2a4bf
           "kind": "pass",
           "level": "none",
           "message": {
@@ -421,11 +384,7 @@
         },
         {
           "ruleId": "BA2010",
-<<<<<<< HEAD
-          "ruleIndex": 15,
-=======
           "ruleIndex": 16,
->>>>>>> c4a2a4bf
           "kind": "pass",
           "level": "none",
           "message": {
@@ -447,11 +406,7 @@
         },
         {
           "ruleId": "BA2012",
-<<<<<<< HEAD
-          "ruleIndex": 16,
-=======
           "ruleIndex": 17,
->>>>>>> c4a2a4bf
           "kind": "pass",
           "level": "none",
           "message": {
@@ -473,11 +428,7 @@
         },
         {
           "ruleId": "BA2016",
-<<<<<<< HEAD
-          "ruleIndex": 17,
-=======
           "ruleIndex": 18,
->>>>>>> c4a2a4bf
           "kind": "pass",
           "level": "none",
           "message": {
@@ -499,11 +450,7 @@
         },
         {
           "ruleId": "BA2018",
-<<<<<<< HEAD
-          "ruleIndex": 18,
-=======
           "ruleIndex": 19,
->>>>>>> c4a2a4bf
           "kind": "pass",
           "level": "none",
           "message": {
@@ -525,11 +472,7 @@
         },
         {
           "ruleId": "BA2019",
-<<<<<<< HEAD
-          "ruleIndex": 19,
-=======
           "ruleIndex": 20,
->>>>>>> c4a2a4bf
           "kind": "pass",
           "level": "none",
           "message": {
@@ -551,11 +494,7 @@
         },
         {
           "ruleId": "BA2021",
-<<<<<<< HEAD
-          "ruleIndex": 20,
-=======
           "ruleIndex": 21,
->>>>>>> c4a2a4bf
           "kind": "pass",
           "level": "none",
           "message": {
@@ -577,11 +516,7 @@
         },
         {
           "ruleId": "BA2022",
-<<<<<<< HEAD
-          "ruleIndex": 21,
-=======
           "ruleIndex": 22,
->>>>>>> c4a2a4bf
           "kind": "notApplicable",
           "level": "none",
           "message": {
@@ -848,28 +783,6 @@
               "name": "EnableBindNow"
             },
             {
-              "id": "BA3012",
-              "fullDescription": {
-                "text": "The '/std' setting enables supported C and C++ language features from the specified version of the C or C++ language standard. Compile using current dialects enables current standard-specific features and behavior."
-              },
-              "helpUri": "https://github.com/microsoft/binskim/blob/main/docs/BinSkimRules.md#rule-BA3012DwarfCompileUsingCurrentDialects",
-              "help": {
-                "text": "The '/std' setting enables supported C and C++ language features from the specified version of the C or C++ language standard. Compile using current dialects enables current standard-specific features and behavior."
-              },
-              "messageStrings": {
-                "Pass": {
-                  "text": "'{0}' was compiled with current dialects. Compile using current dialects enables current standard-specific features and behavior."
-                },
-                "Warning": {
-                  "text": "'{0}' was not compiled with current dialects. Compile using current dialects enables current standard-specific features and behavior. To resolve this problem, compiling with the compiler flags /std with version 17 or later, e.g. '/std:c++17' for C++ and '/std:c17' for C."
-                },
-                "NotApplicable_InvalidMetadata": {
-                  "text": "'{0}' was not evaluated for check '{1}' as the analysis is not relevant based on observed metadata: {2}."
-                }
-              },
-              "name": "DwarfCompileUsingCurrentDialects"
-            },
-            {
               "id": "BA3030",
               "fullDescription": {
                 "text": "GCC can automatically replace unsafe functions with checked variants when it can statically determine the length of a buffer or string. In the case of an overflow, the checked version will safely exit the program (rather than potentially allowing an exploit). This feature can be enabled by passing '-DFortify_Source=2' when optimization level 2 is enabled ('-O2')."
@@ -1438,27 +1351,6 @@
               },
               "associatedRule": {
                 "id": "BA2026"
-              }
-            },
-            {
-              "locations": [
-                {
-                  "physicalLocation": {
-                    "artifactLocation": {
-                      "uri": "file:///Z:/src/Test.FunctionalTests.BinSkim.Driver/BaselineTestsData/Native_x86_VS2017_15.5.4_PdbStripped.dll"
-                    }
-                  }
-                }
-              ],
-              "message": {
-                "text": "'Native_x86_VS2017_15.5.4_PdbStripped.dll' was not evaluated for check 'CompileUsingCurrentDialects' because its PDB could not be loaded (Pdb is stripped of cv (CodeView) info)."
-              },
-              "level": "error",
-              "descriptor": {
-                "id": "ERR997.ExceptionLoadingPdb"
-              },
-              "associatedRule": {
-                "id": "BA2027"
               }
             }
           ],
