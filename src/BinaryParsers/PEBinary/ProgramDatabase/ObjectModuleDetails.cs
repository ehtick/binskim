﻿// Copyright (c) Microsoft. All rights reserved.
// Licensed under the MIT license. See LICENSE file in the project root for full license information.

using System;
using System.Collections.Immutable;

using static Microsoft.CodeAnalysis.BinaryParsers.CommandLineHelper;

namespace Microsoft.CodeAnalysis.BinaryParsers.ProgramDatabase
{
    // TODO: Consider merging this function into Symbol. (Most of the code to support it is there anyway)

    /// <summary>A set of relatively expensive-to-calculate details from an object module.</summary>
    public class ObjectModuleDetails
    {
        private readonly CompilerCommandLine compilerCommandLine;

        /// <summary>Initializes a new instance of the <see cref="ObjectModuleDetails"/> class.</summary>
        /// <param name="compilerFrontEndVersion">The front end version of the compiler producing the object module.</param>
        /// <param name="backEndVersion">The back end version of the compiler producing the object module.</param>
        /// <param name="commandLine">The command line passed to the compiler used to build the object module.</param>
        /// <param name="compilerName">The compiler used to create the object module.</param>
        /// <param name="language">The language of the object module.</parm>
        /// <param name="hasSecurityChecks">A boolean that indicates whether the PE contains security checks.</param>
        /// <param name="hasDebugInfo">A boolean that indicates whether the PE comes with a corresponding PDB.</param>
        public ObjectModuleDetails(
            string name,
            string library,
            string compilerName,
            Version compilerFrontEndVersion,
            Version backEndVersion,
            string commandLine,
            Language language,
            bool hasSecurityChecks, bool hasDebugInfo)
        {
            this.Name = name;
            this.Library = library;
            this.CompilerFrontEndVersion = compilerFrontEndVersion ?? new Version();
            this.CompilerBackEndVersion = backEndVersion ?? new Version();
            this.compilerCommandLine = new CompilerCommandLine(commandLine ?? string.Empty);
            this.Language = language;
            this.CompilerName = compilerName;
            this.HasSecurityChecks = hasSecurityChecks;
            this.HasDebugInfo = hasDebugInfo;
        }

        public string Name { get; private set; }

        public string Library { get; private set; }

        /// <summary>
        /// Returns the warning level as defined by the /Wn switch in the compiland command line
        /// </summary>
        public int WarningLevel => this.compilerCommandLine.WarningLevel;

        /// <summary>
        /// Returns a list of integers corresponding to the set of warnings disabled via -wdnnnn switches on the command line
        /// </summary>
        public ImmutableArray<int> ExplicitlyDisabledWarnings => this.compilerCommandLine.WarningsExplicitlyDisabled;

        /// <summary>
        /// The raw command line passed to the compiler when building this object module.
        /// </summary>
        public string RawCommandLine => this.compilerCommandLine.Raw;

        /// <summary>
        /// The name of the compiler
        /// </summary>
        public string CompilerName { get; private set; }

        /// <summary>
        /// The version of the compiler backend
        /// </summary>
        public Version CompilerBackEndVersion { get; private set; }

        /// <summary>
        /// The version of the compiler frontend
        /// </summary>
        public Version CompilerFrontEndVersion { get; private set; }

        /// <summary>
        /// Determines the language of this object module.
        /// </summary>
        public Language Language { get; private set; }

        private WellKnownCompilers? wellKnownCompiler;

        public WellKnownCompilers WellKnownCompiler
        {
            get
            {
                if (!this.wellKnownCompiler.HasValue) { this.ComputeWellKnownCompilerValue(); }
                return this.wellKnownCompiler.Value;
            }
        }

        private void ComputeWellKnownCompilerValue()
        {
            this.wellKnownCompiler = WellKnownCompilers.Unknown;

            if (this.Language == Language.C &&
                this.CompilerName == CompilerNames.MicrosoftC)
            {
                this.wellKnownCompiler = WellKnownCompilers.MicrosoftC;
            }

            if (this.Language == Language.Cxx &&
                this.CompilerName == CompilerNames.MicrosoftCxx)
            {
                this.wellKnownCompiler = WellKnownCompilers.MicrosoftCxx;
            }

            if (this.Language == Language.LINK &&
                this.CompilerName == CompilerNames.MicrosoftLink)
            {
                this.wellKnownCompiler = WellKnownCompilers.MicrosoftLink;
            }

            if (this.Language == Language.CVTRES &&
                this.CompilerName == CompilerNames.MicrosoftCvtres)
            {
                this.wellKnownCompiler = WellKnownCompilers.MicrosoftCvtRes;
            }

            if (this.Language == Language.MASM &&
                (this.CompilerName == CompilerNames.MicrosoftMasm ||
                 this.CompilerName == CompilerNames.MicrosoftARMasm))
            {
                this.wellKnownCompiler = WellKnownCompilers.MicrosoftMasm;
            }
        }

        public bool HasSecurityChecks { get; private set; }

        public bool HasDebugInfo { get; private set; }

        /// <summary>
        /// Determine the state of a single switch
        /// </summary>
        /// <param name="switchName">Switch name to check.</param>
        /// <param name="precedence">The precedence rules for this switch.</param>
        public SwitchState GetSwitchState(string switchName, OrderOfPrecedence precedence)
        {
            string[] switchNames = new string[1] { switchName };
            return CommandLineHelper.GetSwitchState(this.compilerCommandLine.Raw, switchNames, null, SwitchState.SwitchNotFound, precedence);
        }

        /// <summary>
        /// Determine if a switch is set,unset or not present on the command-line.
        /// </summary>
        /// <param name="switchNames">Array of switches that alias each other and all set the same compiler state.</param>
        /// <param name="overrideNames">Array of switches that invalidate the state of the switches in switchNames.</param>
        /// <param name="defaultState">The default state of the switch should no instance of the switch or its overrides be found.</param>
        /// <param name="precedence">The precedence rules for this set of switches.</param>
        public SwitchState GetSwitchState(string[] switchNames, string[] overrideNames, SwitchState defaultStateOfFirst, OrderOfPrecedence precedence)
        {
            return CommandLineHelper.GetSwitchState(this.compilerCommandLine.Raw, switchNames, overrideNames, defaultStateOfFirst, precedence);
        }

        /// <summary>
        /// Get the value of one of a set of compiler command-line options
        /// </summary>
        /// <param name="optionNames">Array of command line options to search for a value</param>
        /// <param name="precedence">The precedence ruls for this set of options</param>
        /// <param name="optionValue">string to recieve the value of the command line option</param>
        /// <param name="optionNamesExcluded">Array of command line options to be excluded from the result</param>
        /// <returns>true if one of the options is found, false if none are found</returns>
        public bool GetOptionValue(string[] optionNames, OrderOfPrecedence precedence, ref string optionValue, string[] optionNamesExcluded = null)
        {
<<<<<<< HEAD
            return this.compilerCommandLine.GetOptionValue(optionNames, precedence, ref optionValue, optionNamesExcluded);
=======
            return CommandLineHelper.GetOptionValue(this.compilerCommandLine.Raw, optionNames, precedence, ref optionValue);
>>>>>>> c4a2a4bf
        }

    }
    public enum Language : uint
    {
        C,
        Cxx,
        FORTRAN,
        MASM,
        Pascal,
        Basic,
        COBOL,
        LINK,
        CVTRES,
        CVTPGD,
        CSharp,
        VisualBasic,
        ILASM,
        Java,
        JScript,
        MSIL,
        HLSL,
        Unknown
    }

    [Flags]
    public enum WellKnownCompilers
    {
        Unknown,
        MicrosoftC = 0x1,        // 32|64-bit for x86|x64|ARM|ARM64
        MicrosoftMasm = 0x2,     // ml.exe / ml64.exe / armasm.exe / armasm64.exe
        MicrosoftCsharp = 0x4,   // csc.exe
        MicrosoftRC = 0x8,       // rc.exe
        MicrosoftCvtRes = 0x10,  // cvtres.exe
        MicrosoftCxx = 0x20,     // cl.exe
        MicrosoftLink = 0x40,    // cl.exe
    }
}<|MERGE_RESOLUTION|>--- conflicted
+++ resolved
@@ -167,11 +167,7 @@
         /// <returns>true if one of the options is found, false if none are found</returns>
         public bool GetOptionValue(string[] optionNames, OrderOfPrecedence precedence, ref string optionValue, string[] optionNamesExcluded = null)
         {
-<<<<<<< HEAD
-            return this.compilerCommandLine.GetOptionValue(optionNames, precedence, ref optionValue, optionNamesExcluded);
-=======
-            return CommandLineHelper.GetOptionValue(this.compilerCommandLine.Raw, optionNames, precedence, ref optionValue);
->>>>>>> c4a2a4bf
+            return CommandLineHelper.GetOptionValue(this.compilerCommandLine.Raw, optionNames, precedence, ref optionValue, optionNamesExcluded);
         }
 
     }
